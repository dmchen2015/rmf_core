/*
 * Copyright (C) 2019 Open Source Robotics Foundation
 *
 * Licensed under the Apache License, Version 2.0 (the "License");
 * you may not use this file except in compliance with the License.
 * You may obtain a copy of the License at
 *
 *     http://www.apache.org/licenses/LICENSE-2.0
 *
 * Unless required by applicable law or agreed to in writing, software
 * distributed under the License is distributed on an "AS IS" BASIS,
 * WITHOUT WARRANTIES OR CONDITIONS OF ANY KIND, either express or implied.
 * See the License for the specific language governing permissions and
 * limitations under the License.
 *
*/

#include <rmf_traffic/Trajectory.hpp>

#include "debug_Trajectory.hpp"
#include "MotionInternal.hpp"
#include "TrajectoryInternal.hpp"

#include <iostream>
#include <string>

namespace rmf_traffic {

//==============================================================================
<<<<<<< HEAD
=======
namespace {

struct SegmentElement;
using SegmentList = std::list<SegmentElement>;
using OrderMap = std::map<Time, SegmentList::iterator>;

struct SegmentElement
{
  struct Data
  {
    Time finish_time;
    Trajectory::ConstProfilePtr profile;
    Eigen::Vector3d position;
    Eigen::Vector3d velocity;
  };

  Data data;

  // We store a Trajectory::Segment in this struct so that we can always safely
  // return a reference to a Trajectory::Segment object. As long as this
  // SegmentData is alive, any Trajectory::Segment reference that refers to it
  // will remain valid.
  std::unique_ptr<Trajectory::Segment> myself;

  SegmentElement(Data input_data)
    : data(std::move(input_data))
  {
    // Do nothing
  }

  SegmentElement(const SegmentElement& other)
    : data(other.data)
  {
    // Do nothing
  }

  SegmentElement& operator=(const SegmentElement& other)
  {
    data = other.data;
    return *this;
  }

  SegmentElement(SegmentElement&&) = default;
  SegmentElement& operator=(SegmentElement&&) = default;
};

} // anonymous namespace

//==============================================================================
>>>>>>> d0c762ff
namespace detail {
class TrajectoryIteratorImplementation
{
public:

  internal::SegmentList::iterator raw_iterator;
  const Trajectory::Implementation* parent;

  template<typename SegT>
  Trajectory::base_iterator<SegT> make_iterator(
      internal::SegmentList::iterator it) const
  {
    Trajectory::base_iterator<SegT> result;
    result._pimpl->raw_iterator = it;
    result._pimpl->parent = parent;

    return result;
  }

  template<typename SegT>
  Trajectory::base_iterator<SegT> post_increment()
  {
    const Trajectory::base_iterator<SegT> old_it =
        make_iterator<SegT>(raw_iterator);

    ++raw_iterator;

    return old_it;
  }

  template<typename SegT>
  Trajectory::base_iterator<SegT> post_decrement()
  {
    const Trajectory::base_iterator<SegT> old_it =
        make_iterator<SegT>(raw_iterator);

    --raw_iterator;

    return old_it;
  }

};
} // namespace detail

//==============================================================================
class Trajectory::Segment::Implementation
{
public:

  // Note: these fields will be filled in by the
  // Trajectory::Implementation::insert() function.
  internal::SegmentList::iterator myself;
  Trajectory::Implementation* parent;

<<<<<<< HEAD
  internal::SegmentData& data()
=======
  SegmentElement::Data& data()
>>>>>>> d0c762ff
  {
    return myself->data;
  }

<<<<<<< HEAD
  const internal::SegmentData& data() const
=======
  const SegmentElement::Data& data() const
>>>>>>> d0c762ff
  {
    return myself->data;
  }

  Time time() const
  {
    return data().finish_time;
  }

};

//==============================================================================
class Trajectory::Implementation
{
public:

  std::string map_name;
  internal::OrderMap ordering;
  internal::SegmentList segments;

  template<typename SegT>
  base_iterator<SegT> make_iterator(
      internal::SegmentList::iterator iterator) const
  {
    base_iterator<SegT> it;
    it._pimpl->raw_iterator = std::move(iterator);
    it._pimpl->parent = this;

    return it;
  }

<<<<<<< HEAD
  Segment make_segment(internal::SegmentList::iterator iterator)
=======
  std::unique_ptr<Segment> make_segment(SegmentList::iterator iterator)
>>>>>>> d0c762ff
  {
    std::unique_ptr<Segment> seg(new Segment);
    seg->_pimpl->myself = std::move(iterator);
    seg->_pimpl->parent = this;

    return seg;
  }

  Implementation(std::string map_name)
    : map_name(std::move(map_name))
  {
    // Do nothing
  }

  Implementation(const Implementation& other)
  {
    *this = other;
  }

  Implementation& operator=(const Implementation& other)
  {
    // Start by making a normal copy
    map_name = other.map_name;
    ordering = other.ordering;
    segments = other.segments;

    // Now correct all the iterators to point to the freshly copied container
    internal::SegmentList::iterator sit = segments.begin();
    internal::OrderMap::iterator oit = ordering.begin();
    for( ; sit != segments.end(); ++sit, ++oit)
    {
      sit->myself = make_segment(sit);
      oit->second = sit;
    }

    return *this;
  }

<<<<<<< HEAD
  InsertionResult insert(internal::SegmentData data)
=======
  InsertionResult insert(SegmentElement::Data data)
>>>>>>> d0c762ff
  {
    const internal::OrderMap::iterator hint =
        ordering.lower_bound(data.finish_time);

    if(hint->first == data.finish_time)
    {
      // We already have a Segment in the Trajectory that ends at this same
      // exact moment in time, so we will return the existing iterator along
      // with inserted==false.
      return InsertionResult{make_iterator<Segment>(hint->second), false};
    }

    const internal::SegmentList::const_iterator list_destination =
        (hint == ordering.end()) ? segments.end() : hint->second;

    const internal::SegmentList::iterator result =
        segments.emplace(list_destination, std::move(data));
    result->myself = make_segment(result);

    ordering.emplace_hint(hint, data.finish_time, result);

    return InsertionResult{make_iterator<Segment>(result), true};
  }

  iterator find(Time time)
  {
    const auto it = ordering.lower_bound(time);
    if(it == ordering.end())
      return make_iterator<Segment>(segments.end());

    // If the time comes before the start of the Trajectory, then we return
    // the end() iterator
    if(time < segments.begin()->data.finish_time)
      return make_iterator<Segment>(segments.end());

    return make_iterator<Segment>(it->second);
  }

  iterator erase(iterator segment)
  {
    ordering.erase(segment->_pimpl->myself->data.finish_time);
    return make_iterator<Segment>(segments.erase(segment->_pimpl->myself));
  }

  iterator erase(iterator first, iterator last)
  {
    const auto seg_begin = first->_pimpl->myself;
    const auto seg_end = last._pimpl->raw_iterator == segments.end()?
          segments.end() : last->_pimpl->myself;

    const auto order_start = ordering.find(seg_begin->data.finish_time);
    const auto order_end = seg_end == segments.end()?
          ordering.end() : ordering.find(seg_end->data.finish_time);

    ordering.erase(order_start, order_end);
    return make_iterator<Segment>(segments.erase(seg_begin, seg_end));
  }

  iterator begin()
  {
    return make_iterator<Segment>(segments.begin());
  }

  iterator end()
  {
    return make_iterator<Segment>(segments.end());
  }

};

//==============================================================================
class Trajectory::Profile::Implementation
{
public:

  Implementation(geometry::ConstConvexShapePtr shape)
    : shape(std::move(shape)),
      strict_info(this),
      autonomous_info(this),
      queue_info(this)
  {
    // Do nothing
  }

  // Basic information
  geometry::ConstConvexShapePtr shape;

  // Strict mode information (only used when in the Strict agency mode)
  StrictInfo strict_info;

  // Autonomous mode information (only used when in the Autonomous agency mode)
  AutonomousInfo autonomous_info;

  // Queued mode information (only used when in the Queued agency mode)
  QueueInfo queue_info;
  std::string queue_id;

  // Agency mode
  Agency agency_mode;
};

//==============================================================================
Trajectory::ProfilePtr Trajectory::Profile::make_strict(
    geometry::ConstConvexShapePtr shape)
{
  ProfilePtr result(new Profile(std::move(shape)));
  result->set_to_strict();
  return result;
}

//==============================================================================
Trajectory::ProfilePtr Trajectory::Profile::make_autonomous(
    geometry::ConstConvexShapePtr shape)
{
  ProfilePtr result(new Profile(std::move(shape)));
  result->set_to_autonomous();
  return result;
}

//==============================================================================
Trajectory::ProfilePtr Trajectory::Profile::make_queued(
    geometry::ConstConvexShapePtr shape,
    const std::string& queue_id)
{
  ProfilePtr result(new Profile(std::move(shape)));
  result->set_to_queued(queue_id);
  return result;
}

//==============================================================================
geometry::ConstConvexShapePtr Trajectory::Profile::get_shape() const
{
  return _pimpl->shape;
}

//==============================================================================
Trajectory::Profile& Trajectory::Profile::set_shape(
    geometry::ConstConvexShapePtr new_shape)
{
  _pimpl->shape = std::move(new_shape);
  return *this;
}

//==============================================================================
Trajectory::Profile::Agency Trajectory::Profile::get_agency() const
{
  return _pimpl->agency_mode;
}

//==============================================================================
Trajectory::Profile::StrictInfo::StrictInfo(void* pimpl)
  : _pimpl(pimpl)
{
  // Do nothing
}

//==============================================================================
Trajectory::Profile::StrictInfo& Trajectory::Profile::set_to_strict()
{
  _pimpl->agency_mode = Agency::Strict;
  return _pimpl->strict_info;
}

//==============================================================================
Trajectory::Profile::AutonomousInfo::AutonomousInfo(void* pimpl)
  : _pimpl(pimpl)
{
  // Do nothing
}

//==============================================================================
Trajectory::Profile::AutonomousInfo& Trajectory::Profile::set_to_autonomous()
{
  _pimpl->agency_mode = Agency::Autonomous;
  return _pimpl->autonomous_info;
}

//==============================================================================
Trajectory::Profile::QueueInfo& Trajectory::Profile::set_to_queued(
    const std::string& queue_id)
{
  _pimpl->agency_mode = Agency::Queued;
  _pimpl->queue_id = queue_id;
  return _pimpl->queue_info;
}

//==============================================================================
std::string Trajectory::Profile::QueueInfo::get_queue_id() const
{
  return static_cast<const Profile::Implementation*>(_pimpl)->queue_id;
}

//==============================================================================
Trajectory::Profile::QueueInfo::QueueInfo(void* pimpl)
  : _pimpl(pimpl)
{
  // Do nothing
}

//==============================================================================
auto Trajectory::Profile::get_queue_info() const -> const QueueInfo*
{
  if(Agency::Queued == _pimpl->agency_mode)
    return &_pimpl->queue_info;

  return nullptr;
}

//==============================================================================
Trajectory::Profile::Profile(geometry::ConstConvexShapePtr shape)
  : _pimpl(rmf_utils::make_impl<Implementation>(std::move(shape)))
{
  // Do nothing
}

//==============================================================================
auto Trajectory::Segment::get_profile() const -> ConstProfilePtr
{
  return _pimpl->data().profile;
}

//==============================================================================
Trajectory::Segment& Trajectory::Segment::set_profile(
    ConstProfilePtr new_profile)
{
  _pimpl->data().profile = std::move(new_profile);
  return *this;
}

//==============================================================================
Eigen::Vector3d Trajectory::Segment::get_finish_position() const
{
  return _pimpl->data().position;
}

//==============================================================================
Trajectory::Segment& Trajectory::Segment::set_finish_position(
    Eigen::Vector3d new_position)
{
  _pimpl->data().position = std::move(new_position);
  return *this;
}

//==============================================================================
Eigen::Vector3d Trajectory::Segment::get_finish_velocity() const
{
  return _pimpl->data().velocity;
}

//==============================================================================
Trajectory::Segment& Trajectory::Segment::set_finish_velocity(
    Eigen::Vector3d new_velocity)
{
  _pimpl->data().velocity = std::move(new_velocity);
  return *this;
}

//==============================================================================
Time Trajectory::Segment::get_finish_time() const
{
  return _pimpl->time();
}

//==============================================================================
Trajectory::Segment& Trajectory::Segment::set_finish_time(const Time new_time)
{
<<<<<<< HEAD
  internal::SegmentList::iterator data_it = _pimpl->myself;
  internal::SegmentData& current_data = *data_it;
=======
  SegmentList::iterator segment_it = _pimpl->myself;
  SegmentElement::Data& current_data = segment_it->data;
>>>>>>> d0c762ff
  const Time current_time = current_data.finish_time;

  if(current_time == new_time)
  {
    // Short-circuit, since nothing is changing. The erase and re-insertion
    // would be a waste of time in this case.
    return *this;
  }

  internal::OrderMap& ordering = _pimpl->parent->ordering;
  internal::SegmentList& segments = _pimpl->parent->segments;
  const internal::OrderMap::const_iterator current_order_it =
      ordering.find(current_time);
  assert(current_order_it != ordering.end());

  const internal::OrderMap::const_iterator hint =
      ordering.lower_bound(new_time);

  if(current_order_it == hint)
  {
    // The Segment is already in the correct location within the list, so it
    // does not need to be moved. We can just update its entry in the OrderMap.

    // We need to create a new_hint iterator which points to the iterator after
    // hint because the hint iterator will be invalidated when we erase
    // current_order_it (because they are iterators to the same element).
    const internal::OrderMap::const_iterator new_hint =
        ++internal::OrderMap::const_iterator(hint);
    ordering.erase(current_order_it);
    ordering.emplace_hint(new_hint, new_time, std::move(segment_it));
  }
  else if(hint == ordering.end())
  {
    // This Segment must be moved to the end of the list.
    segments.splice(segments.end(), segments, segment_it);
    ordering.erase(current_order_it);
    ordering.emplace_hint(hint, new_time, std::move(segment_it));
  }
  else
  {
    const internal::SegmentList::const_iterator destination = hint->second;
    assert(destination != segments.end());

    if(destination->data.finish_time == new_time)
    {
      // The new time conflicts with an existing time, so we will throw an
      // exception.
      throw std::invalid_argument(
            "[Trajectory::Segment::set_finish_time] Attempted to set time to "
            + std::to_string(new_time.time_since_epoch().count())
            + "ns, but a waypoint already exists at that timestamp.");
    }

    segments.splice(destination, segments, segment_it);
    ordering.erase(current_order_it);
    ordering.emplace_hint(hint, new_time, std::move(segment_it));
  }

  // Update the finish_time value in the data field.
  current_data.finish_time = new_time;

  return *this;
}

//==============================================================================
void Trajectory::Segment::adjust_finish_times(Duration delta_t)
{
<<<<<<< HEAD
  internal::SegmentList& segments = _pimpl->parent->segments;
  const internal::SegmentList::iterator begin_it = _pimpl->myself;
  const Time original_begin_time = begin_it->finish_time;
=======
  SegmentList& segments = _pimpl->parent->segments;
  const SegmentList::iterator begin_it = _pimpl->myself;
  const Time original_begin_time = begin_it->data.finish_time;
>>>>>>> d0c762ff

  if(delta_t.count() < 0 && begin_it != segments.begin())
  {
    // If delta_t is negative and this is not the first Segment in the
    // Trajectory, make sure the change in time does not make it dip beneath its
    // predecessor Segment.
<<<<<<< HEAD
    const internal::SegmentList::const_iterator predecessor_it =
        ++internal::SegmentList::iterator(begin_it);
    const auto new_time = begin_it->finish_time + delta_t;
    if(new_time <= predecessor_it->finish_time)
=======
    const SegmentList::const_iterator predecessor_it =
        --SegmentList::iterator(begin_it);
    const auto new_time = begin_it->data.finish_time + delta_t;
    if(new_time <= predecessor_it->data.finish_time)
>>>>>>> d0c762ff
    {
      const auto tp = predecessor_it->data.finish_time
          .time_since_epoch().count();
      const auto tc = (new_time).time_since_epoch().count();

      const std::string error =
          std::string("[Trajectory::Segment::adjust_finish_times] ")
          + "The given negative change in time: "
          + std::to_string(delta_t.count()) + "ns caused the Segment's new "
          + "time window [" + std::to_string(tc)
          + "] to overlap with its precedessor's [" + std::to_string(tp)
          + "]";

      throw std::invalid_argument(error);
    }
  }

  // Adjust the times for the segments and collect their iterators
  std::vector<internal::SegmentList::iterator> list_iterators;
  list_iterators.reserve(segments.size());
  for(internal::SegmentList::iterator it = begin_it; it != segments.end(); ++it)
  {
    it->data.finish_time += delta_t;
    list_iterators.push_back(it);
  }

  internal::OrderMap& ordering = _pimpl->parent->ordering;
  const internal::OrderMap::iterator order_it =
      ordering.find(original_begin_time);
  assert(order_it != ordering.end());

  // Erase the existing ordering entries for all the modified Trajectory
  // Segments.
  ordering.erase(order_it, ordering.end());

  // Add new entries one at a time, supplying the emplacement operator with the
  // hint that it can always append the entry to the end of the map.
  for(internal::SegmentList::iterator& it : list_iterators)
  {
    const Time new_time = it->data.finish_time;
    ordering.emplace_hint(ordering.end(), new_time, std::move(it));
  }
}

//==============================================================================
std::unique_ptr<Motion> Trajectory::Segment::compute_motion() const
{
  const internal::SegmentList& segments = _pimpl->parent->segments;
  const internal::SegmentList::const_iterator& it = _pimpl->myself;
  const internal::SegmentData& finish_data = *it;

  if(it == segments.begin())
  {
    return std::make_unique<SinglePointMotion>(
          finish_data.finish_time,
          finish_data.position,
          finish_data.velocity);
  }

  return std::make_unique<SplineMotion>(Spline(it));
}

//==============================================================================
Trajectory::Segment::Segment()
  : _pimpl(rmf_utils::make_impl<Implementation>())
{
  // Do nothing
}

//==============================================================================
Trajectory::Trajectory(std::string map_name)
  : _pimpl(rmf_utils::make_unique_impl<Implementation>(std::move(map_name)))
{
  // Do nothing
}

//==============================================================================
Trajectory::Trajectory(const Trajectory& other)
  : _pimpl(rmf_utils::make_unique_impl<Implementation>(*other._pimpl))
{
  // Do nothing
}

//==============================================================================
Trajectory& Trajectory::operator=(const Trajectory& other)
{
  *_pimpl = *other._pimpl;
  return *this;
}

//==============================================================================
std::string Trajectory::get_map_name() const
{
  return _pimpl->map_name;
}

//==============================================================================
Trajectory& Trajectory::set_map_name(std::string name)
{
  _pimpl->map_name = std::move(name);
  return *this;
}

//==============================================================================
Trajectory::InsertionResult Trajectory::insert(
    Time finish_time,
    ConstProfilePtr profile,
    Eigen::Vector3d position,
    Eigen::Vector3d velocity)
{
  return _pimpl->insert(
<<<<<<< HEAD
        internal::SegmentData{
=======
        SegmentElement::Data{
>>>>>>> d0c762ff
          std::move(finish_time),
          std::move(profile),
          std::move(position),
          std::move(velocity)});
}

//==============================================================================
Trajectory::iterator Trajectory::find(Time time)
{
  return _pimpl->find(time);
}

//==============================================================================
Trajectory::const_iterator Trajectory::find(Time time) const
{
  return const_cast<Implementation&>(*_pimpl).find(time);
}

//==============================================================================
Trajectory::iterator Trajectory::erase(iterator segment)
{
  return _pimpl->erase(segment);
}

//==============================================================================
Trajectory::iterator Trajectory::erase(iterator first, iterator last)
{
  return _pimpl->erase(first, last);
}

//==============================================================================
Trajectory::iterator Trajectory::begin()
{
  return _pimpl->begin();
}

//==============================================================================
Trajectory::const_iterator Trajectory::begin() const
{
  return const_cast<Implementation&>(*_pimpl).begin();
}

//==============================================================================
Trajectory::const_iterator Trajectory::cbegin() const
{
  return const_cast<Implementation&>(*_pimpl).begin();
}

//==============================================================================
Trajectory::iterator Trajectory::end()
{
  return _pimpl->end();
}

//==============================================================================
Trajectory::const_iterator Trajectory::end() const
{
  return const_cast<Implementation&>(*_pimpl).end();
}

//==============================================================================
Trajectory::const_iterator Trajectory::cend() const
{
  return const_cast<Implementation&>(*_pimpl).end();
}

//==============================================================================
const Time* Trajectory::start_time() const
{
  const auto& segments = _pimpl->segments;
  return segments.size() == 0? nullptr : &segments.front().data.finish_time;
}

//==============================================================================
const Time* Trajectory::finish_time() const
{
  const auto& segments = _pimpl->segments;
  return segments.size() == 0? nullptr : &segments.back().data.finish_time;
}

//==============================================================================
Duration Trajectory::duration() const
{
  const auto& segments = _pimpl->segments;
  return segments.size() < 2?
        Duration(0) :
        segments.back().data.finish_time - segments.front().data.finish_time;
}

//==============================================================================
std::size_t Trajectory::size() const
{
  return _pimpl->segments.size();
}

//==============================================================================
template<typename SegT>
SegT& Trajectory::base_iterator<SegT>::operator*() const
{
  return *_pimpl->raw_iterator->myself;
}

//==============================================================================
template<typename SegT>
SegT* Trajectory::base_iterator<SegT>::operator->() const
{
  return _pimpl->raw_iterator->myself.get();
}

//==============================================================================
template<typename SegT>
auto Trajectory::base_iterator<SegT>::operator++() -> base_iterator&
{
  ++_pimpl->raw_iterator;
  return *this;
}

//==============================================================================
template<typename SegT>
auto Trajectory::base_iterator<SegT>::operator--() -> base_iterator&
{
  --_pimpl->raw_iterator;
  return *this;
}

//==============================================================================
template<typename SegT>
auto Trajectory::base_iterator<SegT>::operator++(int) -> base_iterator
{
  return _pimpl->post_increment<SegT>();
}

//==============================================================================
template<typename SegT>
auto Trajectory::base_iterator<SegT>::operator--(int) -> base_iterator
{
  return _pimpl->post_decrement<SegT>();
}

//==============================================================================
#define DEFINE_BASIC_ITERATOR_OP(op) \
  template<typename SegT> \
  bool Trajectory::base_iterator<SegT>::operator op ( \
      const base_iterator& other) const \
  { \
    return _pimpl->raw_iterator op other._pimpl->raw_iterator; \
  }

DEFINE_BASIC_ITERATOR_OP(==)
DEFINE_BASIC_ITERATOR_OP(!=)

template<typename SegT>
bool Trajectory::base_iterator<SegT>::operator<(
    const base_iterator& other) const
{
  const bool this_is_end =
      this->_pimpl->raw_iterator == _pimpl->parent->segments.end();
  const bool other_is_end =
      other._pimpl->raw_iterator == _pimpl->parent->segments.end();

  if(this_is_end || other_is_end)
  {
    // If the other is the end iterator but this iterator is not, then we return
    // true, because the end iterator is "larger" than any valid iterator.
    // If the other is not the end iterator but this iterator is, then we return
    // false, because this iterator is definitely larger than anything the other
    // can be.
    return other_is_end && !this_is_end;
  }

  // If they are both valid iterators, then we can compare their times.
  return this->_pimpl->raw_iterator->data.finish_time
      < other._pimpl->raw_iterator->data.finish_time;
}

//==============================================================================
template<typename SegT>
bool Trajectory::base_iterator<SegT>::operator>(
    const base_iterator& other) const
{
  const bool this_is_end =
      this->_pimpl->raw_iterator == _pimpl->parent->segments.end();
  const bool other_is_end =
      other._pimpl->raw_iterator == _pimpl->parent->segments.end();

  if(this_is_end || other_is_end)
  {
    // See the logic above for operator<, but in this case we want the opposite
    // conclusion.
    return this_is_end && !other_is_end;
  }

  // If they are both valid iterators, then we can compare their times.
  return this->_pimpl->raw_iterator->data.finish_time
      > other._pimpl->raw_iterator->data.finish_time;
}

//==============================================================================
template<typename SegT>
bool Trajectory::base_iterator<SegT>::operator<=(
    const base_iterator& other) const
{
  return (*this == other) || (*this < other);
}

//==============================================================================
template<typename SegT>
bool Trajectory::base_iterator<SegT>::operator>=(
    const base_iterator& other) const
{
  return (*this == other) || (*this > other);
}

//==============================================================================
template<typename SegT>
Trajectory::base_iterator<SegT>::operator const_iterator() const
{
  return _pimpl->make_iterator<const SegT>(_pimpl->raw_iterator);
}

//==============================================================================
template<typename SegT>
Trajectory::base_iterator<SegT>::base_iterator()
  : _pimpl(rmf_utils::make_impl<detail::TrajectoryIteratorImplementation>())
{
  // Do nothing
}

//==============================================================================
template class Trajectory::base_iterator<Trajectory::Segment>;
template class Trajectory::base_iterator<const Trajectory::Segment>;

//==============================================================================
bool Trajectory::Debug::check_iterator_time_consistency(
    const Trajectory& trajectory, const bool print_inconsistency)
{
  assert(trajectory._pimpl);

  const internal::SegmentList& segments = trajectory._pimpl->segments;
  const internal::OrderMap& ordering = trajectory._pimpl->ordering;

  bool consistent = true;

  internal::SegmentList::const_iterator s_it = segments.begin();
  internal::OrderMap::const_iterator o_it = ordering.begin();
  for( ; s_it != segments.end() && o_it != ordering.end(); ++s_it, ++o_it)
  {
    consistent &= s_it->data.finish_time == o_it->first;
  }

  consistent &= s_it == segments.end();
  consistent &= o_it == ordering.end();

  if(print_inconsistency && !consistent)
  {
    std::size_t index = 0;
    s_it = segments.begin();
    o_it = ordering.begin();
    std::cout << "Trajectory time inconsistency detected: "
              << "( ordering | segments | difference )\n";
    for( ; s_it != segments.end() && o_it != ordering.end();
         ++s_it, ++o_it, ++index)
    {
      const auto difference = o_it->first - s_it->data.finish_time;
      std::cout << " -- [" << index << "] "
                << o_it->first.time_since_epoch().count()/1e9 << " | "
                << s_it->data.finish_time.time_since_epoch().count()/1e9
                << " | Difference: " << difference.count()/1e9 << "\n";
    }

    if(s_it != segments.end())
    {
      std::cout << " -- more elements in segments\n";
      for( ; s_it != segments.end(); ++s_it, ++index)
      {
        std::cout << "      -- [" << index << "] "
                  << s_it->data.finish_time.time_since_epoch().count()/1e9
                  << "\n";
      }
    }
    if(o_it != ordering.end())
    {
      std::cout << " -- more elements in ordering:\n";
      for( ; o_it != ordering.end(); ++o_it, ++index)
      {
        std::cout << "     -- [" << index << "] "
                  << o_it->first.time_since_epoch().count()/1e9 << "\n";
      }
    }
    std::cout << std::endl;
  }

  return consistent;
}

} // namespace rmf_traffic<|MERGE_RESOLUTION|>--- conflicted
+++ resolved
@@ -27,58 +27,6 @@
 namespace rmf_traffic {
 
 //==============================================================================
-<<<<<<< HEAD
-=======
-namespace {
-
-struct SegmentElement;
-using SegmentList = std::list<SegmentElement>;
-using OrderMap = std::map<Time, SegmentList::iterator>;
-
-struct SegmentElement
-{
-  struct Data
-  {
-    Time finish_time;
-    Trajectory::ConstProfilePtr profile;
-    Eigen::Vector3d position;
-    Eigen::Vector3d velocity;
-  };
-
-  Data data;
-
-  // We store a Trajectory::Segment in this struct so that we can always safely
-  // return a reference to a Trajectory::Segment object. As long as this
-  // SegmentData is alive, any Trajectory::Segment reference that refers to it
-  // will remain valid.
-  std::unique_ptr<Trajectory::Segment> myself;
-
-  SegmentElement(Data input_data)
-    : data(std::move(input_data))
-  {
-    // Do nothing
-  }
-
-  SegmentElement(const SegmentElement& other)
-    : data(other.data)
-  {
-    // Do nothing
-  }
-
-  SegmentElement& operator=(const SegmentElement& other)
-  {
-    data = other.data;
-    return *this;
-  }
-
-  SegmentElement(SegmentElement&&) = default;
-  SegmentElement& operator=(SegmentElement&&) = default;
-};
-
-} // anonymous namespace
-
-//==============================================================================
->>>>>>> d0c762ff
 namespace detail {
 class TrajectoryIteratorImplementation
 {
@@ -133,20 +81,12 @@
   internal::SegmentList::iterator myself;
   Trajectory::Implementation* parent;
 
-<<<<<<< HEAD
-  internal::SegmentData& data()
-=======
-  SegmentElement::Data& data()
->>>>>>> d0c762ff
+  internal::SegmentElement::Data& data()
   {
     return myself->data;
   }
 
-<<<<<<< HEAD
-  const internal::SegmentData& data() const
-=======
-  const SegmentElement::Data& data() const
->>>>>>> d0c762ff
+  const internal::SegmentElement::Data& data() const
   {
     return myself->data;
   }
@@ -178,11 +118,7 @@
     return it;
   }
 
-<<<<<<< HEAD
-  Segment make_segment(internal::SegmentList::iterator iterator)
-=======
-  std::unique_ptr<Segment> make_segment(SegmentList::iterator iterator)
->>>>>>> d0c762ff
+  std::unique_ptr<Segment> make_segment(internal::SegmentList::iterator iterator)
   {
     std::unique_ptr<Segment> seg(new Segment);
     seg->_pimpl->myself = std::move(iterator);
@@ -221,15 +157,9 @@
     return *this;
   }
 
-<<<<<<< HEAD
-  InsertionResult insert(internal::SegmentData data)
-=======
-  InsertionResult insert(SegmentElement::Data data)
->>>>>>> d0c762ff
-  {
-    const internal::OrderMap::iterator hint =
-        ordering.lower_bound(data.finish_time);
-
+  InsertionResult insert(internal::SegmentElement::Data data)
+  {
+    const internal::OrderMap::iterator hint = ordering.lower_bound(data.finish_time);
     if(hint->first == data.finish_time)
     {
       // We already have a Segment in the Trajectory that ends at this same
@@ -492,13 +422,8 @@
 //==============================================================================
 Trajectory::Segment& Trajectory::Segment::set_finish_time(const Time new_time)
 {
-<<<<<<< HEAD
   internal::SegmentList::iterator data_it = _pimpl->myself;
-  internal::SegmentData& current_data = *data_it;
-=======
-  SegmentList::iterator segment_it = _pimpl->myself;
-  SegmentElement::Data& current_data = segment_it->data;
->>>>>>> d0c762ff
+  internal::SegmentElement::Data& current_data = data_it->data;
   const Time current_time = current_data.finish_time;
 
   if(current_time == new_time)
@@ -528,14 +453,14 @@
     const internal::OrderMap::const_iterator new_hint =
         ++internal::OrderMap::const_iterator(hint);
     ordering.erase(current_order_it);
-    ordering.emplace_hint(new_hint, new_time, std::move(segment_it));
+    ordering.emplace_hint(new_hint, new_time, std::move(data_it));
   }
   else if(hint == ordering.end())
   {
     // This Segment must be moved to the end of the list.
-    segments.splice(segments.end(), segments, segment_it);
+    segments.splice(segments.end(), segments, data_it);
     ordering.erase(current_order_it);
-    ordering.emplace_hint(hint, new_time, std::move(segment_it));
+    ordering.emplace_hint(hint, new_time, std::move(data_it));
   }
   else
   {
@@ -552,9 +477,9 @@
             + "ns, but a waypoint already exists at that timestamp.");
     }
 
-    segments.splice(destination, segments, segment_it);
+    segments.splice(destination, segments, data_it);
     ordering.erase(current_order_it);
-    ordering.emplace_hint(hint, new_time, std::move(segment_it));
+    ordering.emplace_hint(hint, new_time, std::move(data_it));
   }
 
   // Update the finish_time value in the data field.
@@ -566,32 +491,19 @@
 //==============================================================================
 void Trajectory::Segment::adjust_finish_times(Duration delta_t)
 {
-<<<<<<< HEAD
   internal::SegmentList& segments = _pimpl->parent->segments;
   const internal::SegmentList::iterator begin_it = _pimpl->myself;
-  const Time original_begin_time = begin_it->finish_time;
-=======
-  SegmentList& segments = _pimpl->parent->segments;
-  const SegmentList::iterator begin_it = _pimpl->myself;
   const Time original_begin_time = begin_it->data.finish_time;
->>>>>>> d0c762ff
 
   if(delta_t.count() < 0 && begin_it != segments.begin())
   {
     // If delta_t is negative and this is not the first Segment in the
     // Trajectory, make sure the change in time does not make it dip beneath its
     // predecessor Segment.
-<<<<<<< HEAD
     const internal::SegmentList::const_iterator predecessor_it =
-        ++internal::SegmentList::iterator(begin_it);
-    const auto new_time = begin_it->finish_time + delta_t;
-    if(new_time <= predecessor_it->finish_time)
-=======
-    const SegmentList::const_iterator predecessor_it =
-        --SegmentList::iterator(begin_it);
+        --internal::SegmentList::iterator(begin_it);
     const auto new_time = begin_it->data.finish_time + delta_t;
     if(new_time <= predecessor_it->data.finish_time)
->>>>>>> d0c762ff
     {
       const auto tp = predecessor_it->data.finish_time
           .time_since_epoch().count();
@@ -641,7 +553,7 @@
 {
   const internal::SegmentList& segments = _pimpl->parent->segments;
   const internal::SegmentList::const_iterator& it = _pimpl->myself;
-  const internal::SegmentData& finish_data = *it;
+  const internal::SegmentElement::Data& finish_data = it->data;
 
   if(it == segments.begin())
   {
@@ -703,11 +615,7 @@
     Eigen::Vector3d velocity)
 {
   return _pimpl->insert(
-<<<<<<< HEAD
-        internal::SegmentData{
-=======
-        SegmentElement::Data{
->>>>>>> d0c762ff
+        internal::SegmentElement::Data{
           std::move(finish_time),
           std::move(profile),
           std::move(position),
