/*
 * Copyright (C) 2019 Open Source Robotics Foundation
 *
 * Licensed under the Apache License, Version 2.0 (the "License");
 * you may not use this file except in compliance with the License.
 * You may obtain a copy of the License at
 *
 *     http://www.apache.org/licenses/LICENSE-2.0
 *
 * Unless required by applicable law or agreed to in writing, software
 * distributed under the License is distributed on an "AS IS" BASIS,
 * WITHOUT WARRANTIES OR CONDITIONS OF ANY KIND, either express or implied.
 * See the License for the specific language governing permissions and
 * limitations under the License.
 *
*/

#include <rmf_traffic/agv/Planner.hpp>
#include <rmf_traffic/schedule/Database.hpp>

#include <rmf_traffic/Conflict.hpp>

#include <rmf_utils/catch.hpp>

#include "../utils_Trajectory.hpp"

#include <iostream>
#include<iomanip>



void display_path(rmf_traffic::Trajectory t, rmf_traffic::agv::Graph graph)
{

  //this is a very bad algorithm but will be improved
  const auto start_time = std::chrono::steady_clock::now();

    std::vector<Eigen::Vector2d> graph_locations;
    std::vector<int> path;
    for(std::size_t i=0;i<graph.num_waypoints();i++)
      graph_locations.push_back(graph.get_waypoint(i).get_location());

    for(auto it=t.begin();it!=t.end();it++)
    {
     auto it2 = std::find(graph_locations.begin(), graph_locations.end(),it->get_finish_position().block<2,1>(0,0));
     if(it2!=graph_locations.end())
       { 
         int waypoint_index=std::distance(graph_locations.begin(),it2);
         if(path.empty())
          path.push_back(waypoint_index);
         else if(path.back()!=waypoint_index)
            path.push_back(waypoint_index); 
            
       }

    }  

    
    const auto end_time = std::chrono::steady_clock::now();
    std::cout<<"Display Path computed in: "<<std::setprecision(4)<<rmf_traffic::time::to_seconds(end_time-start_time)<<"s\n";

for(auto it=path.begin();it!=path.end();it++)
  {
    std::cout<<*it;
    if(it!=--path.end())
      std::cout<<"->"; 
  }
std::cout<<std::endl;

}
inline void print_trajectory_info(const rmf_traffic::Trajectory t,rmf_traffic::Time time,rmf_traffic::agv::Graph graph)
  {
    int count =1;
    std::cout<<"Trajectory in: "<<t.get_map_name()<<" with "<<t.size()<<" segments\n";
    display_path(t,graph);
    for(auto it=t.begin();it!=t.end();it++)
      {
        auto position=it->get_finish_position();
        std::cout<<"Segment "<<count<<": {"<<position[0]<<","<<position[1]<<","<<position[2]<<"} "<<rmf_traffic::time::to_seconds(it->get_finish_time()-time)<<"s"<<std::endl;
        count++;
      }
    std::cout<<"__________________\n";

  }

rmf_traffic::Trajectory test_with_obstacle(
    const std::string& parent,
    rmf_traffic::schedule::Database& database,
    const std::vector<rmf_traffic::Trajectory> obstacles,
    const rmf_traffic::agv::Planner::Options& options,
    const rmf_traffic::Trajectory& original_trajectory,
    const int start_index,
    const int goal_index,
    const int hold_index,
    const rmf_traffic::Time time,
    const bool test_performance,
    const std::size_t N,
    const bool print_info=false,
    const bool check_holding=true,
    const bool expect_conflict=true)
{

  rmf_traffic::Trajectory t_obs{""};

  for(auto obstacle:obstacles)
    database.insert(obstacle);

  //std::cout<<"Database size: "<<database.query(rmf_traffic::schedule::query_everything()).size()<<std::endl;

  const auto start_time = std::chrono::steady_clock::now();
  std::vector<rmf_traffic::Trajectory> solution;
  for(std::size_t i=0; i < N; ++i)
    CHECK(rmf_traffic::agv::Planner::solve(time, start_index, 0.0, goal_index, nullptr, options, solution));

  const auto end_time = std::chrono::steady_clock::now();
  if(test_performance)
  {
    const double sec = rmf_traffic::time::to_seconds(end_time - start_time);
    std::cout << "\n" << parent << " w/ obstacle" << std::endl;
    std::cout << "Total: " << sec << std::endl;
    std::cout << "Per run: " << sec/N << std::endl;
  }

  REQUIRE(solution.size() == 1);
  t_obs = solution.front();
  const auto initial_position=options.get_graph().get_waypoint(start_index).get_location();
  const auto goal_position=options.get_graph().get_waypoint(goal_index).get_location();

  
  const auto hold_position=check_holding? options.get_graph().get_waypoint(hold_index).get_location():Eigen::Vector2d{0,0};

  CHECK( (t_obs.front().get_finish_position().block<2,1>(0,0) - initial_position).norm() == Approx(0.0) );
  CHECK( (t_obs.back().get_finish_position().block<2,1>(0,0) - goal_position).norm() == Approx(0.0) );
  
  if(expect_conflict)
    CHECK( original_trajectory.duration() < t_obs.duration() );
  else
    CHECK(rmf_traffic::time::to_seconds(original_trajectory.duration() - t_obs.duration()) <1e-8 );

  

  // Confirm that the trajectory does not conflict with anything in the
  // schedule
  for(const auto& entry : database.query(rmf_traffic::schedule::query_everything()))
    CHECK(rmf_traffic::DetectConflict::between(t_obs, entry).empty());

  // Confirm that the vehicle pulled into holding point in order to avoid
  // the conflict
  if(check_holding)
  {
    auto hold_it = t_obs.end();
    for(auto it = t_obs.begin(); it != t_obs.end(); ++it)
    {
      if((it->get_finish_position().block<2,1>(0,0) - hold_position).norm() < 1e-8)
      {
        hold_it = it;
        break;
      }
    }

    CHECK(hold_it != t_obs.end());
  }

  if(print_info) 
  {
    std::cout<<"Parent: "<<parent<<std::endl;
    print_trajectory_info(t_obs,time,options.get_graph());
  }
  return t_obs;
}




SCENARIO("Test planning")
{
  using namespace std::chrono_literals;

  const std::string test_map_name = "test_map";
  rmf_traffic::agv::Graph graph;
  graph.add_waypoint(test_map_name, {-5, -5}); // 0
  graph.add_waypoint(test_map_name, { 0, -5}); // 1
  graph.add_waypoint(test_map_name, { 5, -5}); // 2
  graph.add_waypoint(test_map_name, {10, -5}); // 3
  graph.add_waypoint(test_map_name, {-5,  0}, true); // 4
  graph.add_waypoint(test_map_name, { 0,  0}, true); // 5
  graph.add_waypoint(test_map_name, { 5,  0}, true); // 6
  graph.add_waypoint(test_map_name, {10,  0}); // 7
  graph.add_waypoint(test_map_name, {10,  4}); // 8
  graph.add_waypoint(test_map_name, { 0,  8}); // 9
  graph.add_waypoint(test_map_name, { 5,  8}); // 10
  graph.add_waypoint(test_map_name, {10, 12}); // 11
  graph.add_waypoint(test_map_name, {12, 12}); // 12
  REQUIRE(graph.num_waypoints()==13);

  auto add_bidir_lane = [&](const std::size_t w0, const std::size_t w1)
  {
    graph.add_lane(w0, w1);
    graph.add_lane(w1, w0);
  };

  add_bidir_lane(0, 1);
  add_bidir_lane(1, 2);
  add_bidir_lane(2, 3);
  add_bidir_lane(1, 5);
  add_bidir_lane(3, 7);
  add_bidir_lane(4, 5);
  //add_bidir_lane(5, 9); 
  add_bidir_lane(6, 10);
  add_bidir_lane(7, 8);
  add_bidir_lane(9, 10);
  add_bidir_lane(10, 11);


  //TODO abort planning that is impossible as lane does not exit in the graph

  /*WHEN("goal waypoint does not have a lane in the graph")
  {

    const rmf_traffic::Time time = std::chrono::steady_clock::now();
    const rmf_traffic::agv::VehicleTraits traits(
        {0.7, 0.3}, {1.0, 0.45}, make_test_profile(UnitCircle));
    rmf_traffic::schedule::Database database;
    rmf_traffic::agv::Planner::Options options(traits, graph, database);
    std::vector<rmf_traffic::Trajectory> solution;
    
    bool solved=rmf_traffic::agv::Planner::solve(time,3,0.0,9,nullptr,options,solution);
    CHECK_FALSE(solved);
    CHECK(solution.size()==0);

  } */

  WHEN("initial conditions satisfy the goals")
  {
    const rmf_traffic::Time time = std::chrono::steady_clock::now();
    const rmf_traffic::agv::VehicleTraits traits(
        {0.7, 0.3}, {1.0, 0.45}, make_test_profile(UnitCircle));

    rmf_traffic::schedule::Database database;

    rmf_traffic::agv::Planner::Options options(traits, graph, database);
    std::vector<rmf_traffic::Trajectory> solution;
    double goal_orientation=0.0;
    
    bool solved=rmf_traffic::agv::Planner::solve(time,3,0.0,3,&goal_orientation,options,solution);
    CHECK(solved);
    CHECK(solution.size()==1);
    CHECK(solution.front().size()==0); 
    
  }


  WHEN("initial and goal waypoints are same but goal_orientation is different")
  {
    const rmf_traffic::agv::VehicleTraits traits(
        {0.7, 0.3}, {1.0, 0.45}, make_test_profile(UnitCircle));

    rmf_traffic::schedule::Database database;

    rmf_traffic::agv::Planner::Options options(traits, graph, database);
    std::vector<rmf_traffic::Trajectory> solution;
    double goal_orientation=M_PI_2;
    // TODO(MXG): Move this content into a performance test folder
    const bool test_performance = false;
    //  const bool test_performance = true;
    const std::size_t N = test_performance? 10 : 1;
    bool solved=false;
    const rmf_traffic::Time start_time = std::chrono::steady_clock::now();

    for(std::size_t i=0;i<N;++i)
     {
      solved=rmf_traffic::agv::Planner::solve(start_time,3,0.0,3,&goal_orientation,options,solution);
      CHECK(solved);
     }
     
    const auto end_time = std::chrono::steady_clock::now();
      if(test_performance)
      {
        const double sec = rmf_traffic::time::to_seconds(end_time - start_time);
        std::cout << "\nUnconstrained" << std::endl;
        std::cout << "Total: " << sec << std::endl;
        std::cout << "Per run: " << sec/N << std::endl;
      }

    CHECK(solution.size()==1);
    auto t=solution.front();
    CHECK( (t.front().get_finish_position().block<2,1>(0,0) - Eigen::Vector2d(10, -5)).norm() == Approx(0.0) );
    CHECK(t.back().get_finish_position()[2]-goal_orientation==Approx(0));
    CHECK(t.back().get_finish_time()>start_time);
    //std::cout<<"T final orientation: "<<t.back().get_finish_position()[2]<<std::endl;
    //std::cout<<"T final time: "<<rmf_traffic::time::to_seconds(t.back().get_finish_time()-time)<<std::endl;
  }

  WHEN("goal waypoint is an adjacent node")
  {
    const rmf_traffic::agv::VehicleTraits traits(
        {0.7, 0.3}, {1.0, 0.45}, make_test_profile(UnitCircle));

    rmf_traffic::schedule::Database database;
    rmf_traffic::agv::Planner::Options options(traits, graph, database);
    std::vector<rmf_traffic::Trajectory> solution;

    double goal_orientation=M_PI;
    // TODO(MXG): Move this content into a performance test folder
    const bool test_performance = false;
    //  const bool test_performance = true;
    const std::size_t N = test_performance? 10 : 1;
    bool solved=false;
    const rmf_traffic::Time start_time = std::chrono::steady_clock::now();

    for(std::size_t i=0;i<N;++i)
     {
      solved=rmf_traffic::agv::Planner::solve(start_time,3,M_PI,2,&goal_orientation,options,solution);
      CHECK(solved);
     }
     
    const auto end_time = std::chrono::steady_clock::now();
      if(test_performance)
      {
        const double sec = rmf_traffic::time::to_seconds(end_time - start_time);
        std::cout << "\nUnconstrained" << std::endl;
        std::cout << "Total: " << sec << std::endl;
        std::cout << "Per run: " << sec/N << std::endl;
      }

    CHECK(solution.size()==1);
    auto t=solution.front();
    CHECK(t.size()==4); //start,stop acc, start decc, goal

    CHECK((t.front().get_finish_position().block<2,1>(0,0) - Eigen::Vector2d(10, -5)).norm() == Approx(0.0) );
    CHECK((t.back().get_finish_position().block<2,1>(0,0) - Eigen::Vector2d(5, -5)).norm() == Approx(0.0) );
    CHECK(t.back().get_finish_position()[2]-goal_orientation==Approx(0));
    CHECK(t.back().get_finish_time()>start_time);
  }
  

  GIVEN("Goal from 12->5 and obstacle from 5->12")
  {
    const int start_index=12;
    const int goal_index=5;
    //const int hold_index=6;
    const rmf_traffic::Time time = std::chrono::steady_clock::now();
    const rmf_traffic::agv::VehicleTraits traits(
        {0.7, 0.3}, {1.0, 0.45}, make_test_profile(UnitCircle));

    rmf_traffic::schedule::Database database;

<<<<<<< HEAD
    std::vector<Eigen::Vector3d> positions;
    const auto start_time = std::chrono::steady_clock::now();
    for(std::size_t i=0; i < N; ++i)
      rmf_traffic::agv::Planner::solve(time, 2, 0.0, 12, nullptr, options, solution);
=======
    rmf_traffic::agv::Planner::Options options(traits, graph, database);
    std::vector<rmf_traffic::Trajectory> solution;
    std::vector<rmf_traffic::Trajectory> obstacles;
>>>>>>> 2ff92634


    // TODO(MXG): Move this content into a performance test folder
    const bool test_performance = false;
  //  const bool test_performance = true;
    const std::size_t N = test_performance? 10 : 1;

    rmf_traffic::Trajectory obstacle{test_map_name};
    obstacle.insert(
          time + 19s,
          make_test_profile(UnitCircle),
          {0.0, 8.0, 0.0},
          {0.0, 0.0, 0.0});
    obstacle.insert(
          time + 40s,
          make_test_profile(UnitCircle),
          {5.0, 8.0, 0.0},
          {0.0, 0.0, 0.0});
    obstacle.insert(
          time + 50s,
          make_test_profile(UnitCircle),
          {10.0, 12.0, 0.0},
          {0.0, 0.0, 0.0});
    REQUIRE(obstacle.size()==3);
    obstacles.push_back(obstacle);

    WHEN("Docking is not constrained")
    {
      using namespace rmf_traffic::agv;
      add_bidir_lane(5, 9);
      add_bidir_lane(11, 12);
      options.set_graph(graph);
      const auto start_time = std::chrono::steady_clock::now();
      for(std::size_t i=0; i < N; ++i)
        CHECK(rmf_traffic::agv::Planner::solve(time, start_index, 0.0, goal_index, nullptr, options, solution));

      const auto end_time = std::chrono::steady_clock::now();
      if(test_performance)
      {
        const double sec = rmf_traffic::time::to_seconds(end_time - start_time);
        std::cout << "\nUnconstrained" << std::endl;
        std::cout << "Total: " << sec << std::endl;
        std::cout << "Per run: " << sec/N << std::endl;
      }

      REQUIRE(solution.size() == 1);
      const auto t = solution.front();
      CHECK( (t.front().get_finish_position().block<2,1>(0,0) - Eigen::Vector2d(12, 12)).norm() == Approx(0.0) );
      CHECK( (t.back().get_finish_position().block<2,1>(0,0) - Eigen::Vector2d(0, 0)).norm() == Approx(0.0) );

    
      WHEN("An obstacle is introduced")
      {
        test_with_obstacle(
              "Unconstrained", database, obstacles,
              options, t,start_index,goal_index,6, time, test_performance, N,false);
      } 
    }

  WHEN("Docking must be at 90-degrees")
    {
      using namespace rmf_traffic::agv;
      add_bidir_lane(11, 12);
      graph.add_lane(9, {5, Graph::OrientationConstraint::make({M_PI_2})});
      graph.add_lane({5, Graph::OrientationConstraint::make({M_PI_2})}, 9);

      options.set_graph(graph);

      const auto start_time = std::chrono::steady_clock::now();
      for(std::size_t i=0; i < N; ++i)
        CHECK(rmf_traffic::agv::Planner::solve(time, start_index, 0.0, goal_index, nullptr, options, solution));
 
      const auto end_time = std::chrono::steady_clock::now();
      if(test_performance)
      {
        const double sec = rmf_traffic::time::to_seconds(end_time - start_time);
        std::cout << "\nConstrained to 0.0" << std::endl;
        std::cout << "Total: " << sec << std::endl;
        std::cout << "Per run: " << sec/N << std::endl;
      }

      REQUIRE(solution.size() == 1);
      const auto& t = solution.front();
      CHECK( (t.front().get_finish_position().block<2,1>(0,0) - Eigen::Vector2d(12, 12)).norm() == Approx(0.0) );
      CHECK( (t.back().get_finish_position().block<2,1>(0,0) - Eigen::Vector2d(0, 0)).norm() == Approx(0.0) );
      CHECK( t.back().get_finish_position()[2] == Approx(M_PI_2) );

     WHEN("An obstacle is introduced")
      {
        test_with_obstacle(
              "Constrained to 0.0", database, obstacles,
              options, t, start_index,goal_index,6,time, test_performance, N,false);
      } 
    }

<<<<<<< HEAD
=======

>>>>>>> 2ff92634
  }

//   GIVEN("Goal from 2->12 and obstacle from 9->1")
//   {
//     add_bidir_lane(5, 9);
//     const rmf_traffic::Time time = std::chrono::steady_clock::now();
//     const rmf_traffic::agv::VehicleTraits traits(
//         {0.7, 0.3}, {1.0, 0.45}, make_test_profile(UnitCircle));
//     rmf_traffic::schedule::Database database;
//     rmf_traffic::agv::Planner::Options options(traits, graph, database);
//     std::vector<rmf_traffic::Trajectory> solution;
//     std::vector<rmf_traffic::Trajectory> obstacles;

//     // TODO(MXG): Move this content into a performance test folder
//     const bool test_performance = false;
//   //  const bool test_performance = true;
//     const std::size_t N = test_performance? 10 : 1;

//     rmf_traffic::Trajectory obstacle{test_map_name};
//     obstacle.insert(
//           time + 24s,
//           make_test_profile(UnitCircle),
//           {0.0, 8.0, 0.0},
//           {0.0, 0.0, 0.0});
//     obstacle.insert(
//           time + 50s,
//           make_test_profile(UnitCircle),
//           {0.0, 0.0, 0.0},
//           {0.0, 0.0, 0.0});
//     obstacle.insert(
//           time + 70s,
//           make_test_profile(UnitCircle),
//           {0.0, -5.0, 0.0},
//           {0.0, 0.0, 0.0});
//     obstacles.push_back(obstacle);

//     WHEN("Docking is not constrained")
//     {
//       using namespace rmf_traffic::agv;
//       add_bidir_lane(11, 12);

//       options.set_graph(graph);

//       const auto start_time = std::chrono::steady_clock::now();

//       for(std::size_t i=0; i < N; ++i)
//         CHECK(rmf_traffic::agv::Planner::solve(time, 2, 0.0, 12, nullptr, options, solution));

//       const auto end_time = std::chrono::steady_clock::now();
//       if(test_performance)
//       {
//         const double sec = rmf_traffic::time::to_seconds(end_time - start_time);
//         std::cout << "\nUnconstrained" << std::endl;
//         std::cout << "Total: " << sec << std::endl;
//         std::cout << "Per run: " << sec/N << std::endl;
//       }

//       REQUIRE(solution.size() == 1);
//       const auto t = solution.front();
//       CHECK( (t.front().get_finish_position().block<2,1>(0,0) - Eigen::Vector2d(5, -5)).norm() == Approx(0.0) );
//       CHECK( (t.back().get_finish_position().block<2,1>(0,0) - Eigen::Vector2d(12, 12)).norm() == Approx(0.0) );

//       WHEN("An obstacle is introduced")
//       {
//         test_with_obstacle(
//               "Unconstrained", database, obstacles,
//               options, t,2,12,4 ,time, test_performance, N);
//       }
//     }

//     WHEN("Docking must be at 0-degrees")
//     {
//       using namespace rmf_traffic::agv;
//       graph.add_lane(11, {12, Graph::OrientationConstraint::make({0.0})});
//       graph.add_lane({12, Graph::OrientationConstraint::make({0.0})}, 11);

//       options.set_graph(graph);

//       const auto start_time = std::chrono::steady_clock::now();
//       for(std::size_t i=0; i < N; ++i)
//         CHECK(rmf_traffic::agv::Planner::solve(time, 2, 0.0, 12, nullptr, options, solution));

//       const auto end_time = std::chrono::steady_clock::now();
//       if(test_performance)
//       {
//         const double sec = rmf_traffic::time::to_seconds(end_time - start_time);
//         std::cout << "\nConstrained to 0.0" << std::endl;
//         std::cout << "Total: " << sec << std::endl;
//         std::cout << "Per run: " << sec/N << std::endl;
//       }

//       REQUIRE(solution.size() == 1);
//       const auto& t = solution.front();
//       CHECK( (t.front().get_finish_position().block<2,1>(0,0) - Eigen::Vector2d(5, -5)).norm() == Approx(0.0) );
//       CHECK( (t.back().get_finish_position().block<2,1>(0,0) - Eigen::Vector2d(12, 12)).norm() == Approx(0.0) );
//       CHECK( t.back().get_finish_position()[2] == Approx(0.0) );

//       WHEN("An obstacle is introduced")
//       {
//         test_with_obstacle(
//               "Constrained to 0.0", database, obstacles,
//               options, t, 2,12,4,time, test_performance, N);
//       }
//     }

//     WHEN("Docking must be at 180-degrees")
//     {
//       using namespace rmf_traffic::agv;
//       graph.add_lane(11, {12, Graph::OrientationConstraint::make({M_PI})});
//       graph.add_lane({12, Graph::OrientationConstraint::make({M_PI})}, 11);

//       options.set_graph(graph);

//       const auto start_time = std::chrono::steady_clock::now();
//       for(std::size_t i=0; i < N; ++i)
//         rmf_traffic::agv::Planner::solve(time, 2, 0.0, 12, nullptr, options, solution);

//       const auto end_time = std::chrono::steady_clock::now();
//       if(test_performance)
//       {
//         const double sec = rmf_traffic::time::to_seconds(end_time - start_time);
//         std::cout << "\nConstrained to 180.0" << std::endl;
//         std::cout << "Total: " << sec << std::endl;
//         std::cout << "Per run: " << sec/N << std::endl;
//       }

//       REQUIRE(solution.size() == 1);
//       const auto& t = solution.front();
//       CHECK( (t.front().get_finish_position().block<2,1>(0,0) - Eigen::Vector2d(5, -5)).norm() == Approx(0.0) );
//       CHECK( (t.back().get_finish_position().block<2,1>(0,0) - Eigen::Vector2d(12, 12)).norm() == Approx(0.0) );
//       CHECK( t.back().get_finish_position()[2] == Approx(M_PI) );

//       WHEN("An obstacle is introduced")
//       {
//         test_with_obstacle(
//               "Constrained to 180.0", database, obstacles,
//               options, t,2,12,4,time, test_performance, N);
//       }
//     }
//   }//end of GIVEN



//  GIVEN("Goal from 12->0 and two obstacles : 9->11 and 1->9")
//   {

//     //expect robot to wait at holding point 6 nad 4

//     const int start_index=12;
//     const int goal_index=0;
//     //const int hold_index=6;
//     const rmf_traffic::Time time = std::chrono::steady_clock::now();
//     const rmf_traffic::agv::VehicleTraits traits(
//         {0.7, 0.3}, {1.0, 0.45}, make_test_profile(UnitCircle));
//     rmf_traffic::schedule::Database database;
//     rmf_traffic::agv::Planner::Options options(traits, graph, database);
//     std::vector<rmf_traffic::Trajectory> obstacles;
//     std::vector<rmf_traffic::Trajectory> solution;

//     // TODO(MXG): Move this content into a performance test folder
//     const bool test_performance = false;
//   //  const bool test_performance = true;
//     const std::size_t N = test_performance? 10 : 1;

//     rmf_traffic::Trajectory obstacle_1{test_map_name};
//     obstacle_1.insert(
//           time + 19s,
//           make_test_profile(UnitCircle),
//           {0.0, 8.0, 0.0},
//           {0.0, 0.0, 0.0});
//     obstacle_1.insert(
//           time + 40s,
//           make_test_profile(UnitCircle),
//           {5.0, 8.0, 0.0},
//           {0.0, 0.0, 0.0});
//     obstacle_1.insert(
//           time + 50s,
//           make_test_profile(UnitCircle),
//           {10.0, 12.0, 0.0},
//           {0.0, 0.0, 0.0});
//     REQUIRE(obstacle_1.size()==3);
    


//     WHEN("Docking is not constrained")
//     {
//       using namespace rmf_traffic::agv;
//       add_bidir_lane(5, 9);
//       add_bidir_lane(11, 12);
//       options.set_graph(graph);
//       const auto start_time = std::chrono::steady_clock::now();
//       for(std::size_t i=0; i < N; ++i)
//         CHECK(rmf_traffic::agv::Planner::solve(time, start_index, 0.0, goal_index, nullptr, options, solution));

//       const auto end_time = std::chrono::steady_clock::now();
//       if(test_performance)
//       {
//         const double sec = rmf_traffic::time::to_seconds(end_time - start_time);
//         std::cout << "\nUnconstrained" << std::endl;
//         std::cout << "Total: " << sec << std::endl;
//         std::cout << "Per run: " << sec/N << std::endl;
//       }

//       REQUIRE(solution.size() == 1);
//       const auto t = solution.front();
//       CHECK( (t.front().get_finish_position().block<2,1>(0,0) - graph.get_waypoint(start_index).get_location()).norm() == Approx(0.0) );
//       CHECK( (t.back().get_finish_position().block<2,1>(0,0) - graph.get_waypoint(goal_index).get_location()).norm() == Approx(0.0) );
//       //print_trajectory_info(t,time,graph); //for debugging 
    
//       WHEN("First obstacle is introduced")
//       {
//         CHECK(rmf_traffic::DetectConflict::between(t,obstacle_1).size()>0);
//         obstacles.push_back(obstacle_1);
//         auto t_obs=test_with_obstacle(
//               "Unconstrained", database, obstacles,
//               options, t,start_index,goal_index,6, time, test_performance, N,false);
      
//       }  

//       WHEN("Second obstacle is introduced")
//       {
//         REQUIRE(graph.get_waypoint(4).is_holding_point());
//         rmf_traffic::Trajectory obstacle_2{test_map_name};
//         obstacle_2.insert(
//               time + 49s,
//               make_test_profile(UnitCircle),
//               {0.0, -5.0, M_PI_2},
//               {0.0, 0.0, 0.0});
//         obstacle_2.insert(
//               time + 60s,
//               make_test_profile(UnitCircle),
//               {0.0, 0.0, M_PI_2},
//               {0.0, 0.0, 0.0});
//         obstacle_2.insert(
//               time + 87s,
//               make_test_profile(UnitCircle),
//               {0.0, 8.0, M_PI_2},
//               {0.0, 0.0, 0.0});
//         REQUIRE(obstacle_2.size()==3);
//         REQUIRE(rmf_traffic::DetectConflict::between(obstacle_1,obstacle_2).size()==0);
//         CHECK(rmf_traffic::DetectConflict::between(t,obstacle_2).size()>0);

//           obstacles.push_back(obstacle_2);
//           auto t_obs=test_with_obstacle(
//           "Unconstrained", database, obstacles,
//           options, t,start_index,goal_index,4, time, test_performance, N,false);

//       }



//       WHEN("Both obstacles are introduced")
//       {
        
//         rmf_traffic::Trajectory obstacle_2{test_map_name};
//         obstacle_2.insert(
//               time + 81s,
//               make_test_profile(UnitCircle),
//               {0.0, -5.0, 0.0},
//               {0.0, 0.0, 0.0});
//         obstacle_2.insert(
//               time + 92s,
//               make_test_profile(UnitCircle),
//               {0.0, 0.0, 0.0},
//               {0.0, 0.0, 0.0});
//         obstacle_2.insert(
//               time + 110s,
//               make_test_profile(UnitCircle),
//               {0.0, 8.0, 0.0},
//               {0.0, 0.0, 0.0});
//         REQUIRE(obstacle_2.size()==3);
//           obstacles.push_back(obstacle_1);
//           obstacles.push_back(obstacle_2);

//           auto t_obs=test_with_obstacle(
//           "Unconstrained", database, obstacles,
//           options, t,start_index,goal_index,6, time, test_performance, N,false);

//       } 



//     } 
 
//   }



}




// SCENARIO("DP1 Graph")
// {
//   using namespace std::chrono_literals;

//   //initialize graph
//   const std::string test_map_name = "test_map";
//   rmf_traffic::agv::Graph graph;
//   graph.add_waypoint(test_map_name, {12, -12});       // 0
//   graph.add_waypoint(test_map_name, {18, -12}, true); // 1
//   graph.add_waypoint(test_map_name, {-10, -8});       // 2
//   graph.add_waypoint(test_map_name, {-2, -8}, true);  // 3
//   graph.add_waypoint(test_map_name, { 3,  -8});       // 4
//   graph.add_waypoint(test_map_name, {12,  -8});       // 5
//   graph.add_waypoint(test_map_name, {18,  -8}, true); // 6
//   graph.add_waypoint(test_map_name, {-15,  -4},true); // 7
//   graph.add_waypoint(test_map_name, {-10,  -4});      // 8
//   graph.add_waypoint(test_map_name, { -2,  -4},true); // 9
//   graph.add_waypoint(test_map_name, { 3,  -4});       // 10
//   graph.add_waypoint(test_map_name, {6, -4});         // 11
//   graph.add_waypoint(test_map_name, {9, -4});         // 12
//   graph.add_waypoint(test_map_name, {-15,  0});       // 13
//   graph.add_waypoint(test_map_name, {-10,  0});       // 14
//   graph.add_waypoint(test_map_name, { 0,  0});        // 15 DOOR (not implemented)
//   graph.add_waypoint(test_map_name, { 3,  0});        // 16
//   graph.add_waypoint(test_map_name, {6, 0});          // 17
//   graph.add_waypoint(test_map_name, {9, 0});          // 18
//   graph.add_waypoint(test_map_name, {15,  0},true);   // 19
//   graph.add_waypoint(test_map_name, {18,  0},true);   // 20
//   graph.add_waypoint(test_map_name, { -2,  4},true);  // 21
//   graph.add_waypoint(test_map_name, { 3,  4});        // 22
//   graph.add_waypoint(test_map_name, {6, 4});          // 23
//   graph.add_waypoint(test_map_name, {9, 4});          // 24
//   graph.add_waypoint(test_map_name, {15,  4});        // 25
//   graph.add_waypoint(test_map_name, {18,  4});        // 26
//   graph.add_waypoint(test_map_name, { -15,  8},true); // 27
//   graph.add_waypoint(test_map_name, {-10,  8},true);  // 28
//   graph.add_waypoint(test_map_name, {3, 8}, true);    // 29
//   graph.add_waypoint(test_map_name, {6, 8}, true);    // 30
//   graph.add_waypoint(test_map_name, {15,  8}, true);  // 31
//   graph.add_waypoint(test_map_name, {18,  8}, true);  // 32

//   REQUIRE(graph.num_waypoints()==33);

//   auto add_bidir_lane = [&](const std::size_t w0, const std::size_t w1)
//   {
//     graph.add_lane(w0, w1);
//     graph.add_lane(w1, w0);
//   };
//   //horizontal lates
//   add_bidir_lane(0, 1);
//   add_bidir_lane(2, 3);
//   add_bidir_lane(4, 5);
//   add_bidir_lane(5, 6);
//   add_bidir_lane(7, 8);
//   add_bidir_lane(8, 9);
//   add_bidir_lane(10, 11); 
//   add_bidir_lane(11, 12);
//   add_bidir_lane(13, 14);  
//   add_bidir_lane(14, 15);
//   add_bidir_lane(15, 16);
//   add_bidir_lane(16, 17);
//   add_bidir_lane(17, 18);
//   add_bidir_lane(21, 22);
//   add_bidir_lane(23, 24);
//   add_bidir_lane(24, 25);
//   add_bidir_lane(25, 26);


// //vertical lanes
//   add_bidir_lane(0, 5); 
//   add_bidir_lane(2, 8);
//   add_bidir_lane(4, 10);
//   add_bidir_lane(8, 14);
//   add_bidir_lane(10, 16);
//   add_bidir_lane(11, 17); 
//   add_bidir_lane(12, 18);
//   add_bidir_lane(13, 27);
//   add_bidir_lane(14, 28);
//   add_bidir_lane(16, 22);
//   add_bidir_lane(17, 23); 
//   add_bidir_lane(18, 24);
//   add_bidir_lane(19, 25);
//   add_bidir_lane(20, 26);
//   add_bidir_lane(22, 29);
//   add_bidir_lane(23, 30); 
//   add_bidir_lane(25, 31);
//   add_bidir_lane(26, 32);


//   std::size_t start_index=17;
//   std::size_t goal_index=12;

//   std::vector<rmf_traffic::Trajectory> solution;
//   std::vector<rmf_traffic::Trajectory> obstacles;
//   rmf_traffic::schedule::Database database;
//   const rmf_traffic::agv::VehicleTraits vehicle_traits({1.0, 0.4}, {1.0, 0.5}, make_test_profile(UnitCircle));
//   rmf_traffic::Time time= std::chrono::steady_clock::now();
//   rmf_traffic::agv::Planner::Options options(vehicle_traits,graph, database);    

//   const bool test_performance=false;
//   const std::size_t N = test_performance? 10 : 1;
  
// WHEN("Robot moves from 1->30 given multiple non-conflicting obstacles that partially overlap in time")
//   {
//     start_index=1;
//     goal_index=30;

//     CHECK(rmf_traffic::agv::Planner::solve(time,start_index,0,goal_index,nullptr,options,solution));
//     CHECK(solution.size()==1);
//     auto t= solution.front();
//     CHECK((t.front().get_finish_position().block<2,1>(0,0)-graph.get_waypoint(start_index).get_location()).norm()==Approx(0.0));
//     CHECK((t.back().get_finish_position().block<2,1>(0,0)-graph.get_waypoint(goal_index).get_location()).norm()==Approx(0.0));
//     //print_trajectory_info(t,time,graph);
//     WHEN("Obstacle 28->3 that partially overlaps in time")
//       {

//         rmf_traffic::Trajectory obstacle_1(test_map_name);
//         obstacle_1.insert(
//             time,
//             make_test_profile(UnitCircle),
//             Eigen::Vector3d{-10,8,-M_PI_2},
//             Eigen::Vector3d{0,0,0});
//         obstacle_1.insert(
//             time+20s,
//             make_test_profile(UnitCircle),
//             Eigen::Vector3d{-10,-8,-M_PI_2},
//             Eigen::Vector3d{0,0,0});
//         obstacle_1.insert(
//             time+25s,
//             make_test_profile(UnitCircle),
//             Eigen::Vector3d{-10,-8,0},
//             Eigen::Vector3d{0,0,0});
//         obstacle_1.insert(
//             time+35s,
//             make_test_profile(UnitCircle),
//             Eigen::Vector3d{-2,-8,0},
//             Eigen::Vector3d{0,0,0});
//         REQUIRE(rmf_traffic::DetectConflict::between(obstacle_1,t).size()==0);
//         obstacles.push_back(obstacle_1);
//         const auto t_obs1=test_with_obstacle("Partial 28->3",database,obstacles,options,t,start_index,goal_index,0,time,test_performance,N,false,false,false);
      

//       WHEN("Obstacle 28->3, 16-29 added")
//       {
//         rmf_traffic::Trajectory obstacle_2(test_map_name);
//         obstacle_2.insert(
//             time+20s,
//             make_test_profile(UnitCircle),
//             Eigen::Vector3d{3,0,M_PI_2},
//             Eigen::Vector3d{0,0,0});
//         obstacle_2.insert(
//             time+30s,
//             make_test_profile(UnitCircle),
//             Eigen::Vector3d{3,8,M_PI_2},
//             Eigen::Vector3d{0,0,0});

//         for(auto _t:database.query(rmf_traffic::schedule::query_everything()))
//           REQUIRE(rmf_traffic::DetectConflict::between(obstacle_2,_t).size()==0);
//         REQUIRE(rmf_traffic::DetectConflict::between(obstacle_2,t).size()==0);
//         obstacles.push_back(obstacle_2);
//         const auto t_obs2=test_with_obstacle("Partial 28->3, 16-29",database,obstacles,options,t,start_index,goal_index,0,time,test_performance,N,false,false,false);

//         WHEN("Obstacle 28->3, 16-29, 24->26 added")
//         {
//           rmf_traffic::Trajectory obstacle_3(test_map_name);
//           obstacle_3.insert(
//               time+40s,
//               make_test_profile(UnitCircle),
//               Eigen::Vector3d{9,4, 0},
//               Eigen::Vector3d{0,0,0});
//           obstacle_3.insert(
//               time+60s,
//               make_test_profile(UnitCircle),
//               Eigen::Vector3d{18,4,0},
//               Eigen::Vector3d{0,0,0});
//           for(auto _t:database.query(rmf_traffic::schedule::query_everything()))
//             REQUIRE(rmf_traffic::DetectConflict::between(obstacle_3,_t).size()==0);
//           REQUIRE(rmf_traffic::DetectConflict::between(obstacle_3,t).size()==0);
//           obstacles.push_back(obstacle_3);

//           const auto t_obs3=test_with_obstacle("Partial 28->3, 16-29, 24->26",database,obstacles,options,t,start_index,goal_index,0,time,test_performance,N,false,false,false);


//           WHEN("Obstacle 28->3, 16-29, 24->26, 21->22, 13->14, 5->6 added")
//             {
//               rmf_traffic::Trajectory obstacle_4(test_map_name);
//               obstacle_4.insert(
//                   time+10s,
//                   make_test_profile(UnitCircle),
//                   Eigen::Vector3d{-2,-4, 0},
//                   Eigen::Vector3d{0,0,0});
//               obstacle_4.insert(
//                   time+20s,
//                   make_test_profile(UnitCircle),
//                   Eigen::Vector3d{3,4,0},
//                   Eigen::Vector3d{0,0,0});
//               for(auto _t:database.query(rmf_traffic::schedule::query_everything()))
//                 REQUIRE(rmf_traffic::DetectConflict::between(obstacle_4,_t).size()==0);
//               REQUIRE(rmf_traffic::DetectConflict::between(obstacle_4,t).size()==0);
//               obstacles.push_back(obstacle_4);

//               rmf_traffic::Trajectory obstacle_5(test_map_name);
//               obstacle_5.insert(
//                   time+15s,
//                   make_test_profile(UnitCircle),
//                   Eigen::Vector3d{-15,0, 0},
//                   Eigen::Vector3d{0,0,0});
//               obstacle_5.insert(
//                   time+45s,
//                   make_test_profile(UnitCircle),
//                   Eigen::Vector3d{-10,0,0},
//                   Eigen::Vector3d{0,0,0});
//               for(auto _t:database.query(rmf_traffic::schedule::query_everything()))
//                 REQUIRE(rmf_traffic::DetectConflict::between(obstacle_5,_t).size()==0);
//               REQUIRE(rmf_traffic::DetectConflict::between(obstacle_5,t).size()==0);
//               obstacles.push_back(obstacle_5);


//               rmf_traffic::Trajectory obstacle_6(test_map_name);
//               obstacle_6.insert(
//                   time+60s,
//                   make_test_profile(UnitCircle),
//                   Eigen::Vector3d{-12,-8, 0},
//                   Eigen::Vector3d{0,0,0});
//               obstacle_6.insert(
//                   time+75s,
//                   make_test_profile(UnitCircle),
//                   Eigen::Vector3d{-18,-8,0},
//                   Eigen::Vector3d{0,0,0});

//               for(auto _t:database.query(rmf_traffic::schedule::query_everything()))
//                 REQUIRE(rmf_traffic::DetectConflict::between(obstacle_6,_t).size()==0);
//               REQUIRE(rmf_traffic::DetectConflict::between(obstacle_6,t).size()==0);
//               obstacles.push_back(obstacle_6);

//               const auto t_obs4=test_with_obstacle("Partial 28->3, 16-29, 24->26, 21->22, 13->14, 5->6",database,obstacles,options,t,start_index,goal_index,0,time,test_performance,N,false,false,false);
//             }


//         }
//       }
//     }


//   }

// WHEN("Robot moves from 1->30 given multiple non-conflicting obstacles that fully overlap in time")
//   {
//     start_index=1;
//     goal_index=30;

//     CHECK(rmf_traffic::agv::Planner::solve(time,start_index,0,goal_index,nullptr,options,solution));
//     CHECK(solution.size()==1);
//     auto t= solution.front();
//     CHECK((t.front().get_finish_position().block<2,1>(0,0)-graph.get_waypoint(start_index).get_location()).norm()==Approx(0.0));
//     CHECK((t.back().get_finish_position().block<2,1>(0,0)-graph.get_waypoint(goal_index).get_location()).norm()==Approx(0.0));
//     //print_trajectory_info(t,time,graph);
//     WHEN("Obstacle 28->3 that partially overlaps in time")
//       {

//         rmf_traffic::Trajectory obstacle_1(test_map_name);
//         obstacle_1.insert(
//             time,
//             make_test_profile(UnitCircle),
//             Eigen::Vector3d{-10,8,-M_PI_2},
//             Eigen::Vector3d{0,0,0});
//         obstacle_1.insert(
//             time+30s,
//             make_test_profile(UnitCircle),
//             Eigen::Vector3d{-10,-8,-M_PI_2},
//             Eigen::Vector3d{0,0,0});
//         obstacle_1.insert(
//             time+50s,
//             make_test_profile(UnitCircle),
//             Eigen::Vector3d{-10,-8,0},
//             Eigen::Vector3d{0,0,0});
//         obstacle_1.insert(
//             time+76s,
//             make_test_profile(UnitCircle),
//             Eigen::Vector3d{-2,-8,0},
//             Eigen::Vector3d{0,0,0});
//         REQUIRE(rmf_traffic::DetectConflict::between(obstacle_1,t).size()==0);
//         obstacles.push_back(obstacle_1);
//         const auto t_obs1=test_with_obstacle("Full 28->3",database,obstacles,options,t,start_index,goal_index,0,time,test_performance,N,false,false,false);
      

//       WHEN("Obstacle 28->3, 16-29 added")
//       {
//         rmf_traffic::Trajectory obstacle_2(test_map_name);
//         obstacle_2.insert(
//             time,
//             make_test_profile(UnitCircle),
//             Eigen::Vector3d{3,0,M_PI_2},
//             Eigen::Vector3d{0,0,0});
//         obstacle_2.insert(
//             time+76s,
//             make_test_profile(UnitCircle),
//             Eigen::Vector3d{3,8,M_PI_2},
//             Eigen::Vector3d{0,0,0});

//         for(auto _t:database.query(rmf_traffic::schedule::query_everything()))
//           REQUIRE(rmf_traffic::DetectConflict::between(obstacle_2,_t).size()==0);
//         REQUIRE(rmf_traffic::DetectConflict::between(obstacle_2,t).size()==0);
//         obstacles.push_back(obstacle_2);
//         const auto t_obs2=test_with_obstacle("Full 28->3, 16-29",database,obstacles,options,t,start_index,goal_index,0,time,test_performance,N,false,false,false);

//         WHEN("Obstacle 28->3, 16-29, 24->26 added")
//         {
//           rmf_traffic::Trajectory obstacle_3(test_map_name);
//           obstacle_3.insert(
//               time,
//               make_test_profile(UnitCircle),
//               Eigen::Vector3d{9,4, 0},
//               Eigen::Vector3d{0,0,0});
//           obstacle_3.insert(
//               time+76s,
//               make_test_profile(UnitCircle),
//               Eigen::Vector3d{18,4,0},
//               Eigen::Vector3d{0,0,0});
//           for(auto _t:database.query(rmf_traffic::schedule::query_everything()))
//             REQUIRE(rmf_traffic::DetectConflict::between(obstacle_3,_t).size()==0);
//           REQUIRE(rmf_traffic::DetectConflict::between(obstacle_3,t).size()==0);
//           obstacles.push_back(obstacle_3);

//           const auto t_obs3=test_with_obstacle("Full 28->3, 16-29, 24->26",database,obstacles,options,t,start_index,goal_index,0,time,test_performance,N,false,false,false);


//           WHEN("Obstacle 28->3, 16-29, 24->26, 21->22, 13->14, 5->6 added")
//             {
//               rmf_traffic::Trajectory obstacle_4(test_map_name);
//               obstacle_4.insert(
//                   time,
//                   make_test_profile(UnitCircle),
//                   Eigen::Vector3d{-2,4, 0},
//                   Eigen::Vector3d{0,0,0});
//               obstacle_4.insert(
//                   time+76s,
//                   make_test_profile(UnitCircle),
//                   Eigen::Vector3d{3,4,0},
//                   Eigen::Vector3d{0,0,0});
//               for(auto _t:database.query(rmf_traffic::schedule::query_everything()))
//                 REQUIRE(rmf_traffic::DetectConflict::between(obstacle_4,_t).size()==0);
//               REQUIRE(rmf_traffic::DetectConflict::between(obstacle_4,t).size()==0);
//               obstacles.push_back(obstacle_4);

//               rmf_traffic::Trajectory obstacle_5(test_map_name);
//               obstacle_5.insert(
//                   time,
//                   make_test_profile(UnitCircle),
//                   Eigen::Vector3d{-15,0, 0},
//                   Eigen::Vector3d{0,0,0});
//               obstacle_5.insert(
//                   time+76s,
//                   make_test_profile(UnitCircle),
//                   Eigen::Vector3d{-10,0,0},
//                   Eigen::Vector3d{0,0,0});
//               for(auto _t:database.query(rmf_traffic::schedule::query_everything()))
//                 REQUIRE(rmf_traffic::DetectConflict::between(obstacle_5,_t).size()==0);
//               REQUIRE(rmf_traffic::DetectConflict::between(obstacle_5,t).size()==0);
//               obstacles.push_back(obstacle_5);


//               rmf_traffic::Trajectory obstacle_6(test_map_name);
//               obstacle_6.insert(
//                   time,
//                   make_test_profile(UnitCircle),
//                   Eigen::Vector3d{-12,-8, 0},
//                   Eigen::Vector3d{0,0,0});
//               obstacle_6.insert(
//                   time+76s,
//                   make_test_profile(UnitCircle),
//                   Eigen::Vector3d{-18,-8,0},
//                   Eigen::Vector3d{0,0,0});

//               for(auto _t:database.query(rmf_traffic::schedule::query_everything()))
//                 REQUIRE(rmf_traffic::DetectConflict::between(obstacle_6,_t).size()==0);
//               REQUIRE(rmf_traffic::DetectConflict::between(obstacle_6,t).size()==0);
//               obstacles.push_back(obstacle_6);

//               const auto t_obs4=test_with_obstacle("Full 28->3, 16-29, 24->26, 2->3, 13->14, 5->6",database,obstacles,options,t,start_index,goal_index,0,time,test_performance,N,false,false,false);
//             }


//         }
//       }
//     }


//   }  


//   WHEN("Robot moves from 20->23 and obstacle moves from 23->20")
//   {

//   start_index=20;
//   goal_index=23;

//   CHECK(rmf_traffic::agv::Planner::solve(time,start_index,M_PI_2,goal_index,nullptr,options,solution));
//   CHECK(solution.size()==1);
//   auto t= solution.front();
//   CHECK((t.front().get_finish_position().block<2,1>(0,0)-graph.get_waypoint(start_index).get_location()).norm()==Approx(0.0));
//   CHECK((t.back().get_finish_position().block<2,1>(0,0)-graph.get_waypoint(goal_index).get_location()).norm()==Approx(0.0));
  
//   //print_trajectory_info(t,time,graph);

//   rmf_traffic::Trajectory obstacle(test_map_name);
//   obstacle.insert(
//       time+6s,
//       make_test_profile(UnitCircle),
//       Eigen::Vector3d{6,4,0},
//       Eigen::Vector3d{0,0,0});
//   obstacle.insert(
//       time+16s,
//       make_test_profile(UnitCircle),
//       Eigen::Vector3d{18,4,0},
//       Eigen::Vector3d{0,0,0});
//   obstacle.insert(
//       time+26s,
//       make_test_profile(UnitCircle),
//       Eigen::Vector3d{18,0,0},
//       Eigen::Vector3d{0,0,0});
    

//   WHEN("First obstacle is introduced")
//     {
//       REQUIRE(rmf_traffic::DetectConflict::between(obstacle,t).size()!=0);
//       obstacles.push_back(obstacle);
//       auto t_obs=test_with_obstacle(
//             "Unconstrained", database, obstacles,
//             options, t,start_index,goal_index,32, time, test_performance, N,false);
    
//     }  

//   }


//   WHEN("Robot moves from 27->32 with multiple obstacles along the way")
//   { 

//     start_index=27;
//     goal_index=32;
//     CHECK(rmf_traffic::agv::Planner::solve(time,start_index,0,goal_index,nullptr,options,solution));
//     CHECK(solution.size()==1);
//     auto t= solution.front();
//     CHECK((t.front().get_finish_position().block<2,1>(0,0)-graph.get_waypoint(start_index).get_location()).norm()==Approx(0.0));
//     CHECK((t.back().get_finish_position().block<2,1>(0,0)-graph.get_waypoint(goal_index).get_location()).norm()==Approx(0.0));
//     //print_trajectory_info(t,time,graph);



//     rmf_traffic::Trajectory obstacle_1(test_map_name);
//     obstacle_1.insert(
//       time,
//       make_test_profile(UnitCircle),
//       Eigen::Vector3d{-10,8,-M_PI_2},
//       Eigen::Vector3d{0,0,0});
//     obstacle_1.insert(
//       time+25s,
//       make_test_profile(UnitCircle),
//       Eigen::Vector3d{-10,0,-M_PI_2},
//       Eigen::Vector3d{0,0,0});
//     obstacle_1.insert(
//       time+50s,
//       make_test_profile(UnitCircle),
//       Eigen::Vector3d{-10,-8,-M_PI_2},
//       Eigen::Vector3d{0,0,0}); 
//     REQUIRE(obstacle_1.size()==3);
//     REQUIRE(rmf_traffic::DetectConflict::between(t,obstacle_1).size()>0);
//     // rmf_traffic::Trajectory t_obs1(test_map_name);
//     // rmf_traffic::Trajectory t_obs2(test_map_name);
//     // rmf_traffic::Trajectory t_obs3(test_map_name);

//     WHEN("Obstacle 28->2")
//     {
//       obstacles.push_back(obstacle_1);

//       auto t_obs1=test_with_obstacle(
//               "Obstacle 28->2", database, obstacles,
//               options, t,start_index,goal_index,27, time, test_performance, N,false);
      
    
//       WHEN("Obstacle 28->2 , 29->4")
//         {
//           //robot waits 10s at 27 and then rotates on the spot at 13 for another 5s
//           rmf_traffic::Trajectory obstacle_2(test_map_name);
//           obstacle_2.insert(
//             time,
//             make_test_profile(UnitCircle),
//             Eigen::Vector3d{3, 8,-M_PI_2},
//             Eigen::Vector3d{0,0,0});
//           obstacle_2.insert(
//             time+53s,
//             make_test_profile(UnitCircle),
//             Eigen::Vector3d{3, 0,-M_PI_2},
//             Eigen::Vector3d{0,0,0});
//           obstacle_2.insert(
//             time+60s,
//             make_test_profile(UnitCircle),
//             Eigen::Vector3d{3,-4,-M_PI_2},
//             Eigen::Vector3d{0,0,0}); 
//           REQUIRE(obstacle_2.size()==3);
//           REQUIRE(rmf_traffic::DetectConflict::between(t_obs1,obstacle_2).size()>0);

//           obstacles.push_back(obstacle_2);

//           auto t_obs2=test_with_obstacle(
//                     "Obstacle 28->2 , 29->4", database, obstacles,
//                     options, t,start_index,goal_index,27, time, test_performance, N,false);          


//           WHEN("Obstacle 28->2 , 29->4, 23->26")
//             {
//               //robot waits 10s at 27 and then rotates on the spot at 13, 16

//               rmf_traffic::Trajectory obstacle_3(test_map_name);
//               obstacle_3.insert(
//                 time+50s,
//                 make_test_profile(UnitCircle),
//                 Eigen::Vector3d{6, 4, 0},
//                 Eigen::Vector3d{0,0,0});
//               obstacle_3.insert(
//                 time+85s,
//                 make_test_profile(UnitCircle),
//                 Eigen::Vector3d{9, 4, 0},
//                 Eigen::Vector3d{0,0,0});
//               obstacle_3.insert(
//                 time+95s,
//                 make_test_profile(UnitCircle),
//                 Eigen::Vector3d{18 , 4 , 0},
//                 Eigen::Vector3d{0 , 0 , 0}); 
//               REQUIRE(obstacle_3.size()==3);
//               REQUIRE(rmf_traffic::DetectConflict::between(t_obs2,obstacle_3).size()>0);

//               obstacles.push_back(obstacle_3);
//               //std::cout<<"Obstacle Size: "<<obstacles.size()<<std::endl;
              
//               t_obs2=test_with_obstacle(
//                         "Obstacle 28->2 , 29->4, 23->26", database, obstacles,
//                         options, t,start_index,goal_index,27, time, test_performance, N,false);
              
                
//             }
//           }
//       }


//   } 



// }<|MERGE_RESOLUTION|>--- conflicted
+++ resolved
@@ -25,7 +25,7 @@
 #include "../utils_Trajectory.hpp"
 
 #include <iostream>
-#include<iomanip>
+#include <iomanip>
 
 
 
@@ -345,16 +345,9 @@
 
     rmf_traffic::schedule::Database database;
 
-<<<<<<< HEAD
-    std::vector<Eigen::Vector3d> positions;
-    const auto start_time = std::chrono::steady_clock::now();
-    for(std::size_t i=0; i < N; ++i)
-      rmf_traffic::agv::Planner::solve(time, 2, 0.0, 12, nullptr, options, solution);
-=======
     rmf_traffic::agv::Planner::Options options(traits, graph, database);
     std::vector<rmf_traffic::Trajectory> solution;
     std::vector<rmf_traffic::Trajectory> obstacles;
->>>>>>> 2ff92634
 
 
     // TODO(MXG): Move this content into a performance test folder
@@ -450,10 +443,7 @@
       } 
     }
 
-<<<<<<< HEAD
-=======
-
->>>>>>> 2ff92634
+
   }
 
 //   GIVEN("Goal from 2->12 and obstacle from 9->1")
