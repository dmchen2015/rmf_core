--- conflicted
+++ resolved
@@ -57,137 +57,6 @@
 
       THEN("The broad phase function detects a conflict")
       {
-<<<<<<< HEAD
-            const double profile_scale = 1.0;
-            const rmf_traffic::Time time = std::chrono::steady_clock::now();
-            const auto shape = rmf_traffic::geometry::make_final_convex<rmf_traffic::geometry::Box>(profile_scale, profile_scale);
-            rmf_traffic::Trajectory::ProfilePtr profile = rmf_traffic::Trajectory::Profile::make_guided(shape);
-            Eigen::Vector3d pos = Eigen::Vector3d(0, 0, 0);
-            Eigen::Vector3d vel = Eigen::Vector3d(0, 0, 0);
-            rmf_traffic::Trajectory t1("test_map");
-            t1.insert(time, profile, pos, vel);
-            t1.insert(time + 10s, profile, pos, vel);
-
-            WHEN("t1 and t2 are identical and overlapping")
-            {
-                  rmf_traffic::Trajectory t2("test_map");
-                  t2.insert(time, profile, pos, vel);
-                  t2.insert(time + 10s, profile, pos, vel);
-
-                  THEN("The broad phase function detects a conflict")
-                  {
-                        CHECK(rmf_traffic::DetectConflict::broad_phase(t1, t2));
-                        CHECK_broad_phase_is_commutative(t1, t2);
-
-                        THEN("The narrow phase function reports the details of conflict")
-                        {
-                              auto narrow_phase_conflicts = rmf_traffic::DetectConflict::narrow_phase(t1, t2);
-                              CHECK(narrow_phase_conflicts.size() == 1);
-
-                              std::vector<ConflictDataParams> expected_conflicts;
-                              expected_conflicts.push_back({
-                                  time,            // Start Time
-                                  time,            // Expected Conflict Time
-                                  ++t1.begin(),    // Waypoint from Trajectory 1 that will conflict
-                                  ++t2.begin(),    // Waypoint from Trajectory 2 that will conflict
-                                  fcl_error_margin // Error Margin for computing collision time
-                              });
-
-                              CHECK_ConflictList(narrow_phase_conflicts, expected_conflicts);
-                              CHECK_narrow_phase_is_commutative(t1, t2);
-
-                              THEN("The between function gives the same output as narrow_phase")
-                              {
-                                    auto between_conflicts = rmf_traffic::DetectConflict::between(t1, t2);
-                                    CHECK(between_conflicts.size() == 1);
-                                    CHECK_ConflictList(between_conflicts, expected_conflicts);
-                                    CHECK_between_is_commutative(t1, t2);
-                              }
-                        }
-                  }
-            }
-
-            WHEN("t2 is t1 but displaced positionally, with bare overlap at the profile within error margin")
-            {
-                  rmf_traffic::Trajectory t2("test_map");
-                  const double dx = 0.8;
-                  t2.insert(time, profile, Eigen::Vector3d(dx, dx, dx), vel);
-                  t2.insert(time + 10s, profile, Eigen::Vector3d(dx, dx, dx), vel);
-
-                  THEN("The broad phase function detects a conflict")
-                  {
-                        CHECK(rmf_traffic::DetectConflict::broad_phase(t1, t2));
-                        CHECK_broad_phase_is_commutative(t1, t2);
-
-                        THEN("The narrow phase function reports the details of conflict")
-                        {
-                              auto narrow_phase_conflicts = rmf_traffic::DetectConflict::narrow_phase(t1, t2);
-                              CHECK(narrow_phase_conflicts.size() == 1);
-
-                              std::vector<ConflictDataParams> expected_conflicts;
-                              expected_conflicts.push_back({
-                                  time,            // Start Time
-                                  time,            // Expected Conflict Time
-                                  ++t1.begin(),    // Waypoint from Trajectory 1 that will conflict
-                                  ++t2.begin(),    // Waypoint from Trajectory 2 that will conflict
-                                  fcl_error_margin // Error Margin for computing collision time
-                              });
-
-                              CHECK_ConflictList(narrow_phase_conflicts, expected_conflicts);
-                              CHECK_narrow_phase_is_commutative(t1, t2);
-
-                              THEN("The between function gives the same output")
-                              {
-                                    auto between_conflicts = rmf_traffic::DetectConflict::between(t1, t2);
-                                    CHECK(between_conflicts.size() == 1);
-                                    CHECK_ConflictList(between_conflicts, expected_conflicts);
-                                    CHECK_between_is_commutative(t1, t2);
-                              }
-                        }
-                  }
-            }
-
-            WHEN("t2 is t1 but displaced positionally outside error margin")
-            {
-                  rmf_traffic::Trajectory t2("test_map");
-                  const double dx = 3;
-                  const Eigen::Vector3d new_pos = Eigen::Vector3d(dx, dx, dx);
-                  t2.insert(time, profile, new_pos, vel);
-                  t2.insert(time + 10s, profile, new_pos, vel);
-                  REQUIRE(t2.size()==2);
-                  THEN("")
-                  {
-                        // TODO: broad_phase should only never return a false negative
-                        // Thus, we should perhaps only test it when there is conflict,
-                        // to check that it does not flag it as negative
-                  }
-
-            }
-
-            WHEN("t1 and t2 overlap positionally but not in timing")
-            {
-                  
-                  rmf_traffic::Trajectory t2("test_map");
-                  t2.insert(time+20s,profile,pos,vel);
-                  t2.insert(time+30s,profile,pos,vel);
-                  REQUIRE(t2.size()==2);
-
-                  THEN("DetectConflict::broad_phase should return false")
-                  {
-                  REQUIRE_FALSE(rmf_traffic::DetectConflict::broad_phase(t1,t2));
-                  CHECK_broad_phase_is_commutative(t1,t2);
-                  }
-                  THEN("DetectConflict::between should return empty")
-                  {
-                        std::vector<rmf_traffic::ConflictData> conflicts= rmf_traffic::DetectConflict::between(t1,t2);
-                        REQUIRE(conflicts.empty());
-                        CHECK_between_is_commutative(t1,t2);
-                  }
-
-
-            }
-      
-=======
         CHECK(rmf_traffic::DetectConflict::broad_phase(t1, t2));
         CHECK_broad_phase_is_commutative(t1, t2);
 
@@ -200,8 +69,8 @@
           expected_conflicts.push_back({
               time,            // Start Time
               time,            // Expected Conflict Time
-              ++t1.begin(),    // Segment from Trajectory 1 that will conflict
-              ++t2.begin(),    // Segment from Trajectory 2 that will conflict
+              ++t1.begin(),    // Waypoint from Trajectory 1 that will conflict
+              ++t2.begin(),    // Waypoint from Trajectory 2 that will conflict
               fcl_error_margin // Error Margin for computing collision time
           });
 
@@ -218,7 +87,6 @@
         }
       }
     }
->>>>>>> d86b4f8f
 
     WHEN("t2 is t1 but displaced positionally, with bare overlap at the profile within error margin")
     {
@@ -241,8 +109,8 @@
           expected_conflicts.push_back({
               time,            // Start Time
               time,            // Expected Conflict Time
-              ++t1.begin(),    // Segment from Trajectory 1 that will conflict
-              ++t2.begin(),    // Segment from Trajectory 2 that will conflict
+              ++t1.begin(),    // Waypoint from Trajectory 1 that will conflict
+              ++t2.begin(),    // Waypoint from Trajectory 2 that will conflict
               fcl_error_margin // Error Margin for computing collision time
           });
 
@@ -285,94 +153,8 @@
 
       THEN("DetectConflict::broad_phase should return false")
       {
-<<<<<<< HEAD
-            const rmf_traffic::Time begin_time = std::chrono::steady_clock::now();
-
-            rmf_traffic::Trajectory trajectory_a("test_map");
-            trajectory_a.insert(
-                begin_time,
-                make_test_profile(UnitBox),
-                Eigen::Vector3d{-5.0, 0.0, 0.0},
-                Eigen::Vector3d{0.0, 0.0, 0.0});
-
-            trajectory_a.insert(
-                begin_time + 10s,
-                make_test_profile(UnitBox),
-                Eigen::Vector3d{5.0, 0.0, 0.0},
-                Eigen::Vector3d{0.0, 0.0, 0.0});
-            REQUIRE(trajectory_a.size() == 2);
-
-            WHEN("Checked against a conflicting Trajectory")
-            {
-                  rmf_traffic::Trajectory trajectory_b("test_map");
-
-                  trajectory_b.insert(
-                      begin_time,
-                      make_test_profile(UnitBox),
-                      Eigen::Vector3d{0.0, -5.0, 0.0},
-                      Eigen::Vector3d{0.0, 0.0, 0.0});
-
-                  trajectory_b.insert(
-                      begin_time + 10s,
-                      make_test_profile(UnitBox),
-                      Eigen::Vector3d{0.0, 5.0, 0.0},
-                      Eigen::Vector3d{0.0, 0.0, 0.0});
-
-                  REQUIRE(trajectory_b.size() == 2);
-
-                  CHECK(rmf_traffic::DetectConflict::broad_phase(
-                      trajectory_a, trajectory_b));
-
-                  const auto conflicts = rmf_traffic::DetectConflict::narrow_phase(
-                      trajectory_a, trajectory_b);
-                  REQUIRE(conflicts.size() == 1);
-
-                  // Note: The expected time in this case is the root of the polynomial
-                  // equation in the range t=[0,10]:
-                  // -0.02 t^3 + 0.3 t^2 - 4 t = 0
-                  const double expected_time = 4.32931077;
-                  const double computed_time = rmf_traffic::time::to_seconds(
-                      conflicts.front().get_time() - begin_time);
-
-                  // Note: FCL is able to calculate the collision time to very high
-                  // precision, but it requires many iterations (~1000000 for a precision of
-                  // 1e-5s) which is far more expensive than the default (10 iterations for
-                  // a precision of ~0.2), and the exact moment in time is not really
-                  // important, as long as it falls within the relevant waypoint (which it
-                  // always should).
-                  CHECK(computed_time == Approx(expected_time).margin(fcl_error_margin));
-            }
-
-            WHEN("Checked against a Trajectory that does not conflict")
-            {
-                  rmf_traffic::Trajectory trajectory_c("test_map");
-
-                  // This trajectory is parallel to trajectory_a
-                  trajectory_c.insert(
-                      begin_time,
-                      make_test_profile(UnitBox),
-                      Eigen::Vector3d{-5.0, 5.0, 0.0},
-                      Eigen::Vector3d{0.0, 0.0, 0.0});
-
-                  trajectory_c.insert(
-                      begin_time + 10s,
-                      make_test_profile(UnitBox),
-                      Eigen::Vector3d{5.0, 5.0, 0.0},
-                      Eigen::Vector3d{0.0, 0.0, 0.0});
-
-                  REQUIRE(trajectory_c.size() == 2);
-
-                  CHECK(rmf_traffic::DetectConflict::broad_phase(
-                      trajectory_a, trajectory_c));
-
-                  const auto conflicts = rmf_traffic::DetectConflict::narrow_phase(
-                      trajectory_a, trajectory_c);
-                  CHECK(conflicts.empty());
-            }
-=======
         REQUIRE_FALSE(rmf_traffic::DetectConflict::broad_phase(t1, t2));
         CHECK_broad_phase_is_commutative(t1, t2);
->>>>>>> d86b4f8f
       }
       THEN("DetectConflict::between should return empty")
       {
@@ -396,11 +178,7 @@
         CHECK_broad_phase_is_commutative(t1, t2);
       }
 
-<<<<<<< HEAD
-      GIVEN("A multi-waypoint trajectory with straight segments")
-=======
       THEN("DetectConflict::between should return empty")
->>>>>>> d86b4f8f
       {
         std::vector<rmf_traffic::ConflictData> conflicts=
             rmf_traffic::DetectConflict::between(t1, t2);
@@ -409,98 +187,12 @@
       }
     }
 
-<<<<<<< HEAD
-            const rmf_traffic::Time time = std::chrono::steady_clock::now();
-            rmf_traffic::Trajectory t1("test_map");
-            double box_x_length=1;
-            double box_y_length=1;
-            const auto shape=rmf_traffic::geometry::make_final_convex<rmf_traffic::geometry::Box>(box_x_length,box_y_length);
-            rmf_traffic::Trajectory::ProfilePtr profile =rmf_traffic::Trajectory::Profile::make_guided(shape);
-            //L shaped trajectory |_
-            t1.insert(time,profile,Eigen::Vector3d{0,5,0},Eigen::Vector3d{0,0,0});
-            t1.insert(time+10s,profile,Eigen::Vector3d{0,-5,0},Eigen::Vector3d{0,0,0});
-            t1.insert(time+20s,profile,Eigen::Vector3d{0,-5,M_PI_2},Eigen::Vector3d{0,0,0});
-            t1.insert(time+30s,profile,Eigen::Vector3d{10,-5,M_PI_2},Eigen::Vector3d{0,0,0});
-            REQUIRE(t1.size()==4);  
-
-            WHEN("Checked with a trajectory that intersects first waypoint of t1")
-            {
-                  rmf_traffic::Trajectory t2("test_map");
-                  t2.insert(time,profile,Eigen::Vector3d{-5,0,0},Eigen::Vector3d{0,0,0});
-                  t2.insert(time+10s,profile,Eigen::Vector3d{5,0,0},Eigen::Vector3d{0,0,0});
-                  REQUIRE(t2.size()==2);
-
-                  CHECK(rmf_traffic::DetectConflict::broad_phase(t1,t2));
-                  auto conflicts=rmf_traffic::DetectConflict::between(t1,t2);
-                  CHECK(conflicts.size()==1);
-                  CHECK(conflicts.front().get_segments().first==++t1.begin()); //waypoint with the conflict
-
-                  const double expected_time=4.32931077;
-                  const double computed_time = rmf_traffic::time::to_seconds(conflicts.front().get_time() - time);
-                  CHECK(computed_time==Approx(expected_time).margin(fcl_error_margin));
-                  
-            }
-
-            WHEN("Checked with a trajectory that intersects last waypoint of t1")
-            {
-                  rmf_traffic::Trajectory t2("test_map");
-                  t2.insert(time+20s,profile,Eigen::Vector3d{5,0,0},Eigen::Vector3d{0,0,0});
-                  t2.insert(time+30s,profile,Eigen::Vector3d{5,-10,0},Eigen::Vector3d{0,0,0});
-                  REQUIRE(t2.size()==2);
-
-                  CHECK(rmf_traffic::DetectConflict::broad_phase(t1,t2));
-                  auto conflicts=rmf_traffic::DetectConflict::between(t1,t2);
-                  CHECK(conflicts.size()==1);
-                  CHECK(conflicts.front().get_segments().first==--t1.end()); //waypoint with the conflict
-
-
-                  const double expected_time=24.32931077;
-                  const double computed_time = rmf_traffic::time::to_seconds(conflicts.front().get_time() - time);
-                  CHECK(computed_time==Approx(expected_time).margin(fcl_error_margin));
-                  
-            }
-
-
-            WHEN("Checked with a multi-waypoint trajectory that intersects t1 at two-points")
-            {
-                  rmf_traffic::Trajectory t2("test_map");
-                  t2.insert(time,profile,Eigen::Vector3d{-5,-0,-M_PI_4},Eigen::Vector3d{0,0,0});
-                  t2.insert(time+2s,profile,Eigen::Vector3d{0,0,-M_PI_4},Eigen::Vector3d{0,0,0});
-                  t2.insert(time+10s,profile,Eigen::Vector3d{0,0,-M_PI_4},Eigen::Vector3d{0,0,0});
-                  t2.insert(time+20s,profile,Eigen::Vector3d{5,-5,M_PI_4},Eigen::Vector3d{0,0,0});
-                  t2.insert(time+30s,profile,Eigen::Vector3d{5,-5,M_PI_4},Eigen::Vector3d{0,0,0});
-
-                  REQUIRE(t2.size()==5);
-
-                  CHECK(rmf_traffic::DetectConflict::broad_phase(t1,t2));
-                  auto conflicts=rmf_traffic::DetectConflict::between(t1,t2);
-                  CHECK(conflicts.size()==2);
-                  CHECK(conflicts.front().get_segments().first==++t1.begin()); //waypoint with the conflict
-                  CHECK(conflicts.back().get_segments().first==--t1.end()); //waypoint with the conflict                 
-
-                  
-            }
-
-
-            WHEN("Checked with a trajectory that overlaps partially in time")
-            {
-                  rmf_traffic::Trajectory t2("test_map");
-                  t2.insert(time+25s,profile,Eigen::Vector3d{-5,5,0},Eigen::Vector3d{0,0,0});
-                  t2.insert(time+35s,profile,Eigen::Vector3d{5,5,0},Eigen::Vector3d{0,0,0});
-                  REQUIRE(t2.size()==2);
-
-                  CHECK(rmf_traffic::DetectConflict::broad_phase(t1,t2));
-                  CHECK(rmf_traffic::DetectConflict::between(t1,t2).size()==0);
-
-            }
-=======
     WHEN("t2 is in a different map and different timing")
     {
       rmf_traffic::Trajectory t2("test_map_2");
       t2.insert(time+10s, profile, pos, vel);
       t2.insert(time+20s, profile, pos, vel);
       REQUIRE(t2.size() == 2);
->>>>>>> d86b4f8f
 
       THEN("DetectConflict::broad_phase should return false")
       {
